--- conflicted
+++ resolved
@@ -116,11 +116,7 @@
             }
             Type::Reader(d, ref mut w, ref r) => {
                 // reader nodes can still be modified externally if txs are added
-<<<<<<< HEAD
-                Type::Reader(d, r.clone())
-=======
                 Type::Reader(d, w.take(), r.clone())
->>>>>>> dc0f5beb
             }
             ref mut n @ Type::Ingress(..) |
             ref mut n @ Type::Internal(..) => {

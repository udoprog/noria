--- conflicted
+++ resolved
@@ -88,12 +88,7 @@
             HashMap::new()
         };
         if need_sharding.is_empty() &&
-<<<<<<< HEAD
-            (input_shardings.len() == 1 ||
-                 input_shardings.iter().all(|(_, &s)| s == Sharding::None))
-=======
             (input_shardings.len() == 1 || input_shardings.iter().all(|(_, &s)| s.is_none()))
->>>>>>> e6183f7d
         {
             let mut s = input_shardings.iter().map(|(_, &s)| s).next().unwrap();
             if input_shardings

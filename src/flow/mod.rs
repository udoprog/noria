use backlog;
use channel;
use checktable;
use ops::base::Base;

use std::collections::HashMap;
use std::collections::HashSet;
use std::sync::{Arc, Mutex};
use std::sync::mpsc;
use std::time;
use std::fmt;

use slog;
use petgraph;
use petgraph::visit::Bfs;
use petgraph::graph::NodeIndex;

pub mod core;
pub mod debug;
pub mod domain;
pub mod keys;
pub mod migrate;
pub mod node;
pub mod payload;
pub mod persistence;
pub mod prelude;
pub mod statistics;

mod mutator;
mod getter;
mod transactions;

use self::prelude::{Ingredient, DataType};

pub use self::mutator::{Mutator, MutatorError};
pub use self::getter::Getter;

const NANOS_PER_SEC: u64 = 1_000_000_000;
macro_rules! dur_to_ns {
    ($d:expr) => {{
        let d = $d;
        d.as_secs() * NANOS_PER_SEC + d.subsec_nanos() as u64
    }}
}

type Readers = Arc<Mutex<HashMap<NodeIndex, backlog::ReadHandle>>>;
pub type Edge = ();

/// `Blender` is the core component of the alternate Soup implementation.
///
/// It keeps track of the structure of the underlying data flow graph and its domains. `Blender`
/// does not allow direct manipulation of the graph. Instead, changes must be instigated through a
/// `Migration`, which can be started using `Blender::start_migration`. Only one `Migration` can
/// occur at any given point in time.
pub struct Blender {
    ingredients: petgraph::Graph<node::Node, Edge>,
    source: NodeIndex,
    ndomains: usize,
    checktable: Arc<Mutex<checktable::CheckTable>>,
    sharding_enabled: bool,

    domain_config: domain::Config,

    /// Parameters for persistence code.
    persistence: persistence::Parameters,
    materializations: migrate::materialization::Materializations,

    domains: HashMap<domain::Index, domain::DomainHandle>,
    channel_coordinator: Arc<prelude::ChannelCoordinator>,
    debug_channel: Option<mpsc::Sender<debug::DebugEvent>>,

    readers: Arc<Mutex<HashMap<NodeIndex, backlog::ReadHandle>>>,

    log: slog::Logger,
}

impl Default for Blender {
    fn default() -> Self {
        let mut g = petgraph::Graph::new();
        let source = g.add_node(node::Node::new(
            "source",
            &["because-type-inference"],
            node::special::Source,
            true,
        ));

        let readers = Readers::default();
        let log = slog::Logger::root(slog::Discard, o!());
        let materializations = migrate::materialization::Materializations::new(&log, &readers);

        Blender {
            ingredients: g,
            source: source,
            ndomains: 0,
            checktable: Arc::new(Mutex::new(checktable::CheckTable::new())),
            sharding_enabled: true,
            materializations: materializations,

            domain_config: domain::Config {
                concurrent_replays: 512,
                replay_batch_timeout: time::Duration::from_millis(1),
                replay_batch_size: 32,
            },

            persistence: persistence::Parameters::default(),

            domains: Default::default(),
            channel_coordinator: Arc::new(prelude::ChannelCoordinator::new()),
            debug_channel: None,

            readers: readers,

            log: log,
        }
    }
}

impl Blender {
    /// Construct a new, empty `Blender`
    pub fn new() -> Self {
        Blender::default()
    }

    /// Set the maximum number of concurrent partial replay requests a domain can have outstanding
    /// at any given time.
    ///
    /// Note that this number *must* be greater than the width (in terms of number of ancestors) of
    /// the widest union in the graph, otherwise a deadlock will occur.
    pub fn set_max_concurrent_replay(&mut self, n: usize) {
        self.domain_config.concurrent_replays = n;
    }

    /// Set the maximum number of partial replay responses that can be aggregated into a single
    /// replay batch.
    pub fn set_partial_replay_batch_size(&mut self, n: usize) {
        self.domain_config.replay_batch_size = n;
    }

    /// Set the longest time a partial replay response can be delayed.
    pub fn set_partial_replay_batch_timeout(&mut self, t: time::Duration) {
        self.domain_config.replay_batch_timeout = t;
    }

    /// Disable partial materialization for all subsequent migrations
    pub fn disable_partial(&mut self) {
        self.materializations.disable_partial();
    }

    /// Disable sharding for all subsequent migrations
    pub fn disable_sharding(&mut self) {
        self.sharding_enabled = false;
    }

    /// Use a debug channel. This function may only be called once because the receiving end it
    /// returned.
    pub fn create_debug_channel(&mut self) -> mpsc::Receiver<debug::DebugEvent> {
        assert!(self.debug_channel.is_none());
        let (tx, rx) = mpsc::channel();
        self.debug_channel = Some(tx);
        rx
    }

    /// Controls the persistence mode, and parameters related to persistence.
    ///
    /// Three modes are available:
    ///
    ///  1. `DurabilityMode::Permanent`: all writes to base nodes should be written to disk.
    ///  2. `DurabilityMode::DeleteOnExit`: all writes are written to disk, but the log is
    ///     deleted once the `Blender` is dropped. Useful for tests.
    ///  3. `DurabilityMode::MemoryOnly`: no writes to disk, store all writes in memory.
    ///     Useful for baseline numbers.
    ///
    /// `queue_capacity` indicates the number of packets that should be buffered until
    /// flushing, and `flush_timeout` indicates the length of time to wait before flushing
    /// anyway.
    ///
    /// Must be called before any domains have been created.
    pub fn with_persistence_options(&mut self, params: persistence::Parameters) {
        assert_eq!(self.ndomains, 0);
        self.persistence = params;
    }

    /// Set the `Logger` to use for internal log messages.
    ///
    /// By default, all log messages are discarded.
    pub fn log_with(&mut self, log: slog::Logger) {
        self.log = log;
        self.materializations.set_logger(&self.log);
    }

    /// Adds a new user universe to the Blender.
    /// User universes automatically enforce security policies.
    pub fn add_universe(&mut self, user_context: HashMap<String, DataType>) -> Migration {
        info!(self.log, "adding a new user universe");
        let miglog = self.log.new(o!());
        Migration {
            mainline: self,
            added: Default::default(),
            columns: Default::default(),
            materialize: Default::default(),
            readers: Default::default(),

            start: time::Instant::now(),
            log: miglog,
            user_context: Some(user_context),
        }
    }

    /// Start setting up a new `Migration`.
    pub fn start_migration(&mut self) -> Migration {
        info!(self.log, "starting migration");
        let miglog = self.log.new(o!());
        Migration {
            mainline: self,
            added: Default::default(),
            columns: Default::default(),
            readers: Default::default(),

            start: time::Instant::now(),
            log: miglog,
            user_context: None,
        }
    }

    /// Get a boxed function which can be used to validate tokens.
    pub fn get_validator(&self) -> Box<Fn(&checktable::Token) -> bool> {
        let checktable = self.checktable.clone();
        Box::new(move |t: &checktable::Token| {
            checktable.lock().unwrap().validate_token(t)
        })
    }

    #[cfg(test)]
    pub fn graph(&self) -> &prelude::Graph {
        &self.ingredients
    }

    /// Get references to all known input nodes.
    ///
    /// Input nodes are here all nodes of type `Base`. The addresses returned by this function will
    /// all have been returned as a key in the map from `commit` at some point in the past.
    ///
    /// This function will only tell you which nodes are input nodes in the graph. To obtain a
    /// function for inserting writes, use `Blender::get_putter`.
    pub fn inputs(&self) -> Vec<(prelude::NodeIndex, &node::Node)> {
        self.ingredients
            .neighbors_directed(self.source, petgraph::EdgeDirection::Outgoing)
            .map(|n| {
                let base = &self.ingredients[n];
                assert!(base.is_internal());
                assert!(base.get_base().is_some());
                (n.into(), base)
            })
            .collect()
    }

    /// Get a reference to all known output nodes.
    ///
    /// Output nodes here refers to nodes of type `Reader`, which is the nodes created in response
    /// to calling `.maintain` or `.stream` for a node during a migration.
    ///
    /// This function will only tell you which nodes are output nodes in the graph. To obtain a
    /// function for performing reads, call `.get_reader()` on the returned reader.
    pub fn outputs(&self) -> Vec<(prelude::NodeIndex, &node::Node)> {
        self.ingredients
            .externals(petgraph::EdgeDirection::Outgoing)
            .filter_map(|n| {
                self.ingredients[n].with_reader(|r| {
                    // we want to give the the node that is being materialized
                    // not the reader node itself
                    let src = r.is_for();
                    (src, &self.ingredients[src])
                })
            })
            .collect()
    }

    fn find_getter_for(&self, node: prelude::NodeIndex) -> Option<NodeIndex> {
        // reader should be a child of the given node. however, due to sharding, it may not be an
        // *immediate* child. furthermore, once we go beyond depth 1, we may accidentally hit an
        // *unrelated* reader node. to account for this, readers keep track of what node they are
        // "for", and we simply search for the appropriate reader by that metric. since we know
        // that the reader must be relatively close, a BFS search is the way to go.
        // presumably only
        let mut bfs = Bfs::new(&self.ingredients, node);
        let mut reader = None;
        while let Some(child) = bfs.next(&self.ingredients) {
            if self.ingredients[child]
                .with_reader(|r| r.is_for() == node)
                .unwrap_or(false)
            {
                reader = Some(child);
                break;
            }
        }

        reader
    }

    /// Obtain a `Getter` that allows querying a given (already maintained) reader node.
    pub fn get_getter(&self, node: prelude::NodeIndex) -> Option<Getter> {
        self.find_getter_for(node)
            .and_then(|r| Getter::new(r, &self.readers, &self.ingredients))
    }

    /// Obtain a mutator that can be used to perform writes and deletes from the given base node.
    pub fn get_mutator(&self, base: prelude::NodeIndex) -> Mutator {
        let node = &self.ingredients[base];
        let tx = self.domains[&node.domain()].get_input_handle();

        trace!(self.log, "creating mutator"; "for" => base.index());

        let mut key = self.ingredients[base]
            .suggest_indexes(base)
            .remove(&base)
            .map(|(c, _)| c)
            .unwrap_or_else(Vec::new);
        let mut is_primary = false;
        if key.is_empty() {
            if let prelude::Sharding::ByColumn(col) = self.ingredients[base].sharded_by() {
                key = vec![col];
            }
        } else {
            is_primary = true;
        }

        let reply_chan = mpsc::channel();
        let reply_chan = (
            channel::TransactionReplySender::from_local(reply_chan.0),
            reply_chan.1,
        );

        let num_fields = node.fields().len();
        let base_operator = node.get_base()
            .expect("asked to get mutator for non-base node");
        Mutator {
            tx: tx,
            addr: (*node.local_addr()).into(),
            key: key,
            key_is_primary: is_primary,
            tx_reply_channel: reply_chan,
            transactional: self.ingredients[base].is_transactional(),
            dropped: base_operator.get_dropped(),
            tracer: None,
            expected_columns: num_fields - base_operator.get_dropped().len(),
        }
    }

    /// Get statistics about the time spent processing different parts of the graph.
    pub fn get_statistics(&mut self) -> statistics::GraphStats {
        // TODO: request stats from domains in parallel.
        let domains = self.domains
            .iter_mut()
            .flat_map(|(di, s)| {
                s.send(box payload::Packet::GetStatistics).unwrap();
                s.wait_for_statistics()
                    .unwrap()
                    .into_iter()
                    .enumerate()
                    .map(move |(i, (domain_stats, node_stats))| {
                        let node_map = node_stats
                            .into_iter()
                            .map(|(ni, ns)| (ni.into(), ns))
                            .collect();

                        ((di.clone(), i), (domain_stats, node_map))
                    })

            })
            .collect();

        statistics::GraphStats { domains: domains }
    }
}

// Using this format trait will omit egress and sharder nodes.
impl fmt::LowerHex for Blender {
    fn fmt(&self, f: &mut fmt::Formatter) -> fmt::Result {
        use petgraph::visit::EdgeRef;
        let indentln = |f: &mut fmt::Formatter| write!(f, "    ");

        // Output header.
        writeln!(f, "digraph {{")?;

        // Output global formatting.
        indentln(f)?;
        writeln!(f, "node [shape=record, fontsize=10]")?;

        // Output node descriptions.

        let mut nodes = Vec::new();
        nodes.push(self.source);

        let mut visited = HashSet::new();
        while !nodes.is_empty() {
            let n = nodes.pop().unwrap();
            if visited.contains(&n) { continue; }
            if self.ingredients[n].is_internal() {
                indentln(f)?;
                write!(f, "{}", n.index())?;
                self.ingredients[n].describe(f, n)?;
            }

            let mut targets: Vec<NodeIndex> = self.ingredients.edges(n).map(|e| e.target()).collect();
            let mut propagated_targets = HashSet::new();

            while !targets.is_empty() {
                let node = targets.pop().unwrap();
                if !self.ingredients[node].is_internal() {
                    for e in self.ingredients.edges(node) {
                        targets.push(e.target());
                    }
                }

                else {
                    propagated_targets.insert(node);
                }

            }

            for target in propagated_targets {
                indentln(f)?;
                write!(f, "{} -> {}", n.index(), target.index())?;
                writeln!(f, "")?;
                nodes.push(target);
            }

            visited.insert(n);

        }

        // Output footer.
        write!(f, "}}")?;

        Ok(())
    }
}

impl fmt::Display for Blender {
    fn fmt(&self, f: &mut fmt::Formatter) -> fmt::Result {
        let indentln = |f: &mut fmt::Formatter| write!(f, "    ");

        // Output header.
        writeln!(f, "digraph {{")?;

        // Output global formatting.
        indentln(f)?;
        writeln!(f, "node [shape=record, fontsize=10]")?;

        // Output node descriptions.
        for index in self.ingredients.node_indices() {
            indentln(f)?;
            write!(f, "{}", index.index())?;
            self.ingredients[index].describe(f, index)?;
        }

        // Output edges.
        for (_, edge) in self.ingredients.raw_edges().iter().enumerate() {
            indentln(f)?;
            write!(f, "{} -> {}", edge.source().index(), edge.target().index())?;
            writeln!(f, "")?;
        }

        // Output footer.
        write!(f, "}}")?;

        Ok(())
    }
}

enum ColumnChange {
    Add(String, prelude::DataType),
    Drop(usize),
}

/// A `Migration` encapsulates a number of changes to the Soup data flow graph.
///
/// Only one `Migration` can be in effect at any point in time. No changes are made to the running
/// graph until the `Migration` is committed (using `Migration::commit`).
pub struct Migration<'a> {
    mainline: &'a mut Blender,
    added: Vec<NodeIndex>,
    columns: Vec<(NodeIndex, ColumnChange)>,
    readers: HashMap<NodeIndex, NodeIndex>,
<<<<<<< HEAD
    materialize: HashSet<(NodeIndex, NodeIndex)>,
    user_context: Option<HashMap<String, DataType>>,
=======
>>>>>>> e6183f7d

    start: time::Instant,
    log: slog::Logger,
}

impl<'a> Migration<'a> {
    /// Add the given `Ingredient` to the Soup.
    ///
    /// The returned identifier can later be used to refer to the added ingredient.
    /// Edges in the data flow graph are automatically added based on the ingredient's reported
    /// `ancestors`.
    pub fn add_ingredient<S1, FS, S2, I>(
        &mut self,
        name: S1,
        fields: FS,
        mut i: I,
    ) -> prelude::NodeIndex
    where
        S1: ToString,
        S2: ToString,
        FS: IntoIterator<Item = S2>,
        I: prelude::Ingredient + Into<prelude::NodeOperator>,
    {
        i.on_connected(&self.mainline.ingredients);
        let parents = i.ancestors();

        let transactional = !parents.is_empty() &&
            parents
                .iter()
                .all(|&p| self.mainline.ingredients[p].is_transactional());

        // add to the graph
        let ni = self.mainline.ingredients.add_node(node::Node::new(
            name.to_string(),
            fields,
            i.into(),
            transactional,
        ));
        info!(self.log,
              "adding new node";
              "node" => ni.index(),
              "type" => format!("{:?}", self.mainline.ingredients[ni])
        );

        // keep track of the fact that it's new
        self.added.push(ni);
        // insert it into the graph
        if parents.is_empty() {
            self.mainline
                .ingredients
                .add_edge(self.mainline.source, ni, ());
        } else {
            for parent in parents {
                self.mainline.ingredients.add_edge(parent, ni, ());
            }
        }
        // and tell the caller its id
        ni.into()
    }

    /// Returns the user context of this migration
    pub fn user_context(&self) -> Option<HashMap<String, DataType>> {
        self.user_context.clone()
    }

    /// Returns the universe of this migration.
    /// If not specified, assumes `global` universe.
    pub fn universe(&self) -> DataType {
        match self.user_context {
            Some(ref c) => c.get("id").expect("universe must have an id").clone(),
            None => "global".into(),
        }
    }

    /// Add a transactional base node to the graph
    pub fn add_transactional_base<S1, FS, S2>(
        &mut self,
        name: S1,
        fields: FS,
        mut b: Base,
    ) -> prelude::NodeIndex
    where
        S1: ToString,
        S2: ToString,
        FS: IntoIterator<Item = S2>,
    {
        b.on_connected(&self.mainline.ingredients);
        let b: prelude::NodeOperator = b.into();

        // add to the graph
        let ni = self.mainline
            .ingredients
            .add_node(node::Node::new(name.to_string(), fields, b, true));
        info!(self.log,
              "adding new node";
              "node" => ni.index(),
              "type" => format!("{:?}", self.mainline.ingredients[ni])
        );

        // keep track of the fact that it's new
        self.added.push(ni);
        // insert it into the graph
        self.mainline
            .ingredients
            .add_edge(self.mainline.source, ni, ());
        // and tell the caller its id
        ni.into()
    }

    /// Add a new column to a base node.
    ///
    /// Note that a default value must be provided such that old writes can be converted into this
    /// new type.
    pub fn add_column<S: ToString>(
        &mut self,
        node: prelude::NodeIndex,
        field: S,
        default: prelude::DataType,
    ) -> usize {
        // not allowed to add columns to new nodes
        assert!(!self.added.iter().any(|&ni| ni == node));

        let field = field.to_string();
        let base = &mut self.mainline.ingredients[node];
        assert!(base.is_internal() && base.get_base().is_some());

        // we need to tell the base about its new column and its default, so that old writes that
        // do not have it get the additional value added to them.
        let col_i1 = base.add_column(&field);
        // we can't rely on DerefMut, since it disallows mutating Taken nodes
        {
            let col_i2 = base.inner_mut()
                .get_base_mut()
                .unwrap()
                .add_column(default.clone());
            assert_eq!(col_i1, col_i2);
        }

        // also eventually propagate to domain clone
        self.columns.push((node, ColumnChange::Add(field, default)));

        col_i1
    }

    /// Drop a column from a base node.
    pub fn drop_column(&mut self, node: prelude::NodeIndex, column: usize) {
        // not allowed to drop columns from new nodes
        assert!(!self.added.iter().any(|&ni| ni == node));

        let base = &mut self.mainline.ingredients[node];
        assert!(base.is_internal() && base.get_base().is_some());

        // we need to tell the base about the dropped column, so that old writes that contain that
        // column will have it filled in with default values (this is done in Mutator).
        // we can't rely on DerefMut, since it disallows mutating Taken nodes
        base.inner_mut().get_base_mut().unwrap().drop_column(column);

        // also eventually propagate to domain clone
        self.columns.push((node, ColumnChange::Drop(column)));
    }

    #[cfg(test)]
    pub fn graph(&self) -> &prelude::Graph {
        self.mainline.graph()
    }

    fn ensure_reader_for(&mut self, n: prelude::NodeIndex) {
        if !self.readers.contains_key(&n) {
            // make a reader
            let r = node::special::Reader::new(n);
            let r = self.mainline.ingredients[n].mirror(r);
            let r = self.mainline.ingredients.add_node(r);
            self.mainline.ingredients.add_edge(n, r, ());
            self.readers.insert(n, r);
        }
    }

    fn ensure_token_generator(&mut self, n: prelude::NodeIndex, key: usize) {
        let ri = self.readers[&n];
        if self.mainline.ingredients[ri]
            .with_reader(|r| r.token_generator().is_some())
            .expect("tried to add token generator to non-reader node")
        {
            return;
        }

        // A map from base node to the column in that base node whose value must match the value of
        // this node's column to cause a conflict. Is None for a given base node if any write to
        // that base node might cause a conflict.
        let base_columns: Vec<(_, Option<_>)> =
            keys::provenance_of(&self.mainline.ingredients, n, key, |_, _, _| None)
                .into_iter()
                .map(|path| {
                    // we want the base node corresponding to each path
                    path.into_iter().last().unwrap()
                })
                .collect();

        let coarse_parents = base_columns
            .iter()
            .filter_map(|&(ni, o)| if o.is_none() { Some(ni) } else { None })
            .collect();

        let granular_parents = base_columns
            .into_iter()
            .filter_map(|(ni, o)| if o.is_some() {
                Some((ni, o.unwrap()))
            } else {
                None
            })
            .collect();

        let token_generator = checktable::TokenGenerator::new(coarse_parents, granular_parents);
        self.mainline
            .checktable
            .lock()
            .unwrap()
            .track(&token_generator);

        self.mainline.ingredients[ri]
            .with_reader_mut(|r| { r.set_token_generator(token_generator); });
    }

    /// Set up the given node such that its output can be efficiently queried.
    ///
    /// To query into the maintained state, use `Blender::get_getter` or
    /// `Blender::get_transactional_getter`
    pub fn maintain(&mut self, n: prelude::NodeIndex, key: usize) {
        self.ensure_reader_for(n);
        if self.mainline.ingredients[n].is_transactional() {
            self.ensure_token_generator(n, key);
        }

        let ri = self.readers[&n];

        self.mainline.ingredients[ri].with_reader_mut(|r| r.set_key(key));
    }

    /// Obtain a channel that is fed by the output stream of the given node.
    ///
    /// As new updates are processed by the given node, its outputs will be streamed to the
    /// returned channel. Node that this channel is *not* bounded, and thus a receiver that is
    /// slower than the system as a hole will accumulate a large buffer over time.
    pub fn stream(&mut self, n: prelude::NodeIndex) -> mpsc::Receiver<Vec<node::StreamUpdate>> {
        self.ensure_reader_for(n);
        let (tx, rx) = mpsc::channel();
        let mut tx = channel::StreamSender::from_local(tx);

        // If the reader hasn't been incorporated into the graph yet, just add the streamer
        // directly.
        let ri = self.readers[&n];
        let mut res = None;
        self.mainline.ingredients[ri].with_reader_mut(|r| { res = Some(r.add_streamer(tx)); });
        tx = match res.unwrap() {
            Ok(_) => return rx,
            Err(tx) => tx,
        };


        // Otherwise, send a message to the reader's domain to have it add the streamer.
        let reader = &self.mainline.ingredients[self.readers[&n]];
        self.mainline
            .domains
            .get_mut(&reader.domain())
            .unwrap()
            .send(box payload::Packet::AddStreamer {
                node: *reader.local_addr(),
                new_streamer: tx,
            })
            .unwrap();

        rx
    }

    /// Commit the changes introduced by this `Migration` to the master `Soup`.
    ///
    /// This will spin up an execution thread for each new thread domain, and hook those new
    /// domains into the larger Soup graph. The returned map contains entry points through which
    /// new updates should be sent to introduce them into the Soup.
    pub fn commit(self) {
        info!(self.log, "finalizing migration"; "#nodes" => self.added.len());

        let log = self.log;
        let start = self.start;
        let mut mainline = self.mainline;
        let mut new: HashSet<_> = self.added.into_iter().collect();

        // Readers are nodes too.
        for (_parent, reader) in self.readers {
            new.insert(reader);
        }

        // Shard the graph as desired
        let mut swapped0 = if mainline.sharding_enabled {
            migrate::sharding::shard(&log, &mut mainline.ingredients, mainline.source, &mut new)
        } else {
            HashMap::default()
        };

        // Assign domains
        migrate::assignment::assign(
            &log,
            &mut mainline.ingredients,
            mainline.source,
            &new,
            &mut mainline.ndomains,
        );

        // Set up ingress and egress nodes
        let swapped1 =
            migrate::routing::add(&log, &mut mainline.ingredients, mainline.source, &mut new);

        // Merge the swap lists
        for ((dst, src), instead) in swapped1 {
            use std::collections::hash_map::Entry;
            match swapped0.entry((dst, src)) {
                Entry::Occupied(mut instead0) => {
                    if &instead != instead0.get() {
                        // This can happen if sharding decides to add a Sharder *under* a node,
                        // and routing decides to add an ingress/egress pair between that node
                        // and the Sharder. It's perfectly okay, but we should prefer the
                        // "bottommost" swap to take place (i.e., the node that is *now*
                        // closest to the dst node). This *should* be the sharding node, unless
                        // routing added an ingress *under* the Sharder. We resolve the
                        // collision by looking at which translation currently has an adge from
                        // `src`, and then picking the *other*, since that must then be node
                        // below.
                        if mainline.ingredients.find_edge(src, instead).is_some() {
                            // src -> instead -> instead0 -> [children]
                            // from [children]'s perspective, we should use instead0 for from, so
                            // we can just ignore the `instead` swap.
                        } else {
                            // src -> instead0 -> instead -> [children]
                            // from [children]'s perspective, we should use instead for src, so we
                            // need to prefer the `instead` swap.
                            *instead0.get_mut() = instead;
                        }
                    }
                }
                Entry::Vacant(hole) => {
                    hole.insert(instead);
                }
            }

            // we may also already have swapped the parents of some node *to* `src`. in
            // swapped0. we want to change that mapping as well, since lookups in swapped
            // aren't recursive.
            for (_, instead0) in swapped0.iter_mut() {
                if *instead0 == src {
                    *instead0 = instead;
                }
            }
        }
        let swapped = swapped0;

        // Find all nodes for domains that have changed
        let changed_domains: HashSet<domain::Index> = new.iter()
            .filter(|&&ni| !mainline.ingredients[ni].is_dropped())
            .map(|&ni| mainline.ingredients[ni].domain())
            .collect();
        let mut domain_nodes = mainline
            .ingredients
            .node_indices()
            .filter(|&ni| ni != mainline.source)
            .filter(|&ni| !mainline.ingredients[ni].is_dropped())
            .map(|ni| {
                (mainline.ingredients[ni].domain(), ni, new.contains(&ni))
            })
            .fold(HashMap::new(), |mut dns, (d, ni, new)| {
                dns.entry(d).or_insert_with(Vec::new).push((ni, new));
                dns
            });

        // Assign local addresses to all new nodes, and initialize them
        let mut local_remap = HashMap::new();
        let mut remap = HashMap::new();
        for (domain, nodes) in &mut domain_nodes {
            // Number of pre-existing nodes
            let mut nnodes = nodes.iter().filter(|&&(_, new)| !new).count();

            if nnodes == nodes.len() {
                // Nothing to do here
                continue;
            }

            let log = log.new(o!("domain" => domain.index()));

            // Give local addresses to every (new) node
            local_remap.clear();
            for &(ni, new) in nodes.iter() {
                if new {
                    debug!(log,
                           "assigning local index";
                           "type" => format!("{:?}", mainline.ingredients[ni]),
                           "node" => ni.index(),
                           "local" => nnodes
                    );

                    let mut ip: prelude::IndexPair = ni.into();
                    ip.set_local(unsafe { prelude::LocalNodeIndex::make(nnodes as u32) });
                    mainline.ingredients[ni].set_finalized_addr(ip);
                    local_remap.insert(ni, ip);
                    nnodes += 1;
                } else {
                    local_remap.insert(ni, *mainline.ingredients[ni].get_index());
                }
            }

            // Initialize each new node
            for &(ni, new) in nodes.iter() {
                if new && mainline.ingredients[ni].is_internal() {
                    // Figure out all the remappings that have happened
                    // NOTE: this has to be *per node*, since a shared parent may be remapped
                    // differently to different children (due to sharding for example). we just
                    // allocate it once though.
                    remap.clear();
                    remap.extend(local_remap.iter().map(|(&k, &v)| (k, v)));

                    // Parents in other domains have been swapped for ingress nodes.
                    // Those ingress nodes' indices are now local.
                    for (&(dst, src), &instead) in &swapped {
                        if dst != ni {
                            // ignore mappings for other nodes
                            continue;
                        }

                        let old = remap.insert(src, local_remap[&instead]);
                        assert_eq!(old, None);
                    }

                    trace!(log, "initializing new node"; "node" => ni.index());
                    mainline
                        .ingredients
                        .node_weight_mut(ni)
                        .unwrap()
                        .on_commit(&remap);
                }
            }
        }

        // at this point, we've hooked up the graph such that, for any given domain, the graph
        // looks like this:
        //
        //      o (egress)
        //     +.\......................
        //     :  o (ingress)
        //     :  |
        //     :  o-------------+
        //     :  |             |
        //     :  o             o
        //     :  |             |
        //     :  o (egress)    o (egress)
        //     +..|...........+.|..........
        //     :  o (ingress) : o (ingress)
        //     :  |\          :  \
        //     :  | \         :   o
        //
        // etc.
        // println!("{}", mainline);

<<<<<<< HEAD
        // Determine what nodes to materialize
        // NOTE: index will also contain the materialization information for *existing* domains
        // TODO: this should re-use materialization decisions across shard domains
        debug!(log, "calculating materializations");
        let index = domain_nodes
            .iter()
            .map(|(domain, nodes)| {
                use self::migrate::materialization::{pick, index};
                debug!(log, "picking materializations"; "domain" => domain.index());
                let mat = pick(&log, &mainline.ingredients, &nodes[..]);
                debug!(log, "deriving indices"; "domain" => domain.index());
                let idx = index(&log, &mainline.ingredients, &nodes[..], mat);
                (*domain, idx)
            })
            .collect();

=======
>>>>>>> e6183f7d
        let mut uninformed_domain_nodes = domain_nodes.clone();
        let deps = migrate::transactions::analyze_graph(
            &mainline.ingredients,
            mainline.source,
            domain_nodes,
        );
        let (start_ts, end_ts, prevs) =
            mainline.checktable.lock().unwrap().perform_migration(&deps);

        info!(log, "migration claimed timestamp range"; "start" => start_ts, "end" => end_ts);

        // Boot up new domains (they'll ignore all updates for now)
        debug!(log, "booting new domains");
        for domain in changed_domains {
            if mainline.domains.contains_key(&domain) {
                // this is not a new domain
                continue;
            }

            let nodes = uninformed_domain_nodes.remove(&domain).unwrap();
            let mut d =
                domain::DomainHandle::new(domain, mainline.ingredients[nodes[0].0].sharded_by());
            d.boot(
                &log,
                &mut mainline.ingredients,
                &mainline.domain_config,
                &mainline.readers,
                nodes,
                &mainline.persistence,
                &mainline.checktable,
                &mainline.channel_coordinator,
                &mainline.debug_channel,
                start_ts,
            );
            mainline.domains.insert(domain, d);
        }

        // Add any new nodes to existing domains (they'll also ignore all updates for now)
        debug!(log, "mutating existing domains");
        migrate::augmentation::inform(
            &log,
            &mut mainline,
            uninformed_domain_nodes,
            start_ts,
            prevs.unwrap(),
        );

        // Tell all base nodes about newly added columns
        for (ni, change) in self.columns {
            let n = &mainline.ingredients[ni];
            let m = match change {
                ColumnChange::Add(field, default) => {
                    box payload::Packet::AddBaseColumn {
                        node: *n.local_addr(),
                        field: field,
                        default: default,
                    }
                }
                ColumnChange::Drop(column) => {
                    box payload::Packet::DropBaseColumn {
                        node: *n.local_addr(),
                        column: column,
                    }
                }
            };

            let domain = mainline.domains.get_mut(&n.domain()).unwrap();

            domain.send(m).unwrap();
            domain.wait_for_ack().unwrap();
        }

        // Set up inter-domain connections
        // NOTE: once we do this, we are making existing domains block on new domains!
        info!(log, "bringing up inter-domain connections");
        migrate::routing::connect(&log, &mut mainline.ingredients, &mut mainline.domains, &new);

        // And now, the last piece of the puzzle -- set up materializations
        info!(log, "initializing new materializations");
        mainline
            .materializations
            .commit(&mainline.ingredients, &new, &mut mainline.domains);

        info!(log, "finalizing migration");

        // Ideally this should happen as part of checktable::perform_migration(), but we don't know
        // the replay paths then. It is harmless to do now since we know the new replay paths won't
        // request timestamps until after the migration in finished.
        mainline
            .checktable
            .lock()
            .unwrap()
            .add_replay_paths(&mut mainline.materializations.domains_on_path);

        migrate::transactions::finalize(deps, &log, &mut mainline.domains, end_ts);

        warn!(log, "migration completed"; "ms" => dur_to_ns!(start.elapsed()) / 1_000_000);
    }
}

impl Drop for Blender {
    fn drop(&mut self) {
        self.channel_coordinator.reset();
        for (_, d) in &mut self.domains {
            // don't unwrap, because given domain may already have terminated
            drop(d.send(box payload::Packet::Quit));
        }
        for (_, mut d) in self.domains.drain() {
            d.wait();
        }
    }
}

#[cfg(test)]
mod tests {
    use super::*;

    // Blender without any domains gets dropped once it leaves the scope.
    #[test]
    fn it_works_default() {
        // Blender gets dropped. It doesn't have Domains, so we don't see any dropped.
        let b = Blender::default();
        assert_eq!(b.ndomains, 0);
    }

    // Blender with a few domains drops them once it leaves the scope.
    #[test]
    fn it_works_blender_with_migration() {
        use Recipe;

        let r_txt = "CREATE TABLE a (x int, y int, z int);\n
                     CREATE TABLE b (r int, s int);\n";
        let mut r = Recipe::from_str(r_txt, None).unwrap();

        let mut b = Blender::new();
        {
            let mut mig = b.start_migration();
            assert!(r.activate(&mut mig, false).is_ok());
            mig.commit();
        }
    }
}<|MERGE_RESOLUTION|>--- conflicted
+++ resolved
@@ -482,11 +482,7 @@
     added: Vec<NodeIndex>,
     columns: Vec<(NodeIndex, ColumnChange)>,
     readers: HashMap<NodeIndex, NodeIndex>,
-<<<<<<< HEAD
-    materialize: HashSet<(NodeIndex, NodeIndex)>,
     user_context: Option<HashMap<String, DataType>>,
-=======
->>>>>>> e6183f7d
 
     start: time::Instant,
     log: slog::Logger,
@@ -947,25 +943,6 @@
         // etc.
         // println!("{}", mainline);
 
-<<<<<<< HEAD
-        // Determine what nodes to materialize
-        // NOTE: index will also contain the materialization information for *existing* domains
-        // TODO: this should re-use materialization decisions across shard domains
-        debug!(log, "calculating materializations");
-        let index = domain_nodes
-            .iter()
-            .map(|(domain, nodes)| {
-                use self::migrate::materialization::{pick, index};
-                debug!(log, "picking materializations"; "domain" => domain.index());
-                let mat = pick(&log, &mainline.ingredients, &nodes[..]);
-                debug!(log, "deriving indices"; "domain" => domain.index());
-                let idx = index(&log, &mainline.ingredients, &nodes[..], mat);
-                (*domain, idx)
-            })
-            .collect();
-
-=======
->>>>>>> e6183f7d
         let mut uninformed_domain_nodes = domain_nodes.clone();
         let deps = migrate::transactions::analyze_graph(
             &mainline.ingredients,

use serde_json;
use snowflake::ProcessUniqueId;
use buf_redux::BufWriter;
use buf_redux::strategy::WhenFull;
use std::collections::HashMap;
use std::fs;
use std::fs::{File, OpenOptions};
use std::path::PathBuf;
use std::time::{Duration, Instant};
use time;
use vec_map::VecMap;
use flow::payload::Tracer;

// 4k buffered log.
const LOG_BUFFER_CAPACITY: usize = 4 * 1024;

// We store at most this many write records before flushing to disk.
const BUFFERED_WRITES_CAPACITY: usize = 512;

// We spend at least this many milliseconds without flushing write records to disk.
const BUFFERED_WRITES_FLUSH_INTERVAL_MS: u64 = 1000;

/// Base is used to represent the root nodes of the distributary data flow graph.
///
/// These nodes perform no computation, and their job is merely to persist all received updates and
/// forward them to interested downstream operators. A base node should only be sent updates of the
/// type corresponding to the node's type.
#[derive(Debug)]
pub struct Base {
    buffered_writes: Option<Records>,
    buffered_tracer: Tracer,
    durability: Option<BaseDurabilityLevel>,
    durable_log: Option<BufWriter<File, WhenFull>>,
    durable_log_path: Option<PathBuf>,
    last_flushed_at: Option<Instant>,
    primary_key: Option<Vec<usize>>,
    should_delete_log_on_drop: bool,

    // This id is unique within the same process.
    //
    // TODO(jmftrindade): Figure out the story here.  While ProcessUniqueId is guaranteed to be
    // unique within the same process, the assignment of ids is not deterministic across multiple
    // process runs. This is just a tuple of 2 monotonically increasing counters: the first is per
    // process, and the second is "within" that process.
    //
    // We should instead make sure that Base nodes remember their own global_address at creation
    // (or perhaps a globally unique id assigned by a recovery manager), and use that as identifier
    // for durable log filename.
    unique_id: ProcessUniqueId,

    us: Option<NodeAddress>,

    defaults: Vec<DataType>,
    dropped: Vec<usize>,
    unmodified: bool,
}

/// Specifies the level of durability that this base node should offer. Stronger guarantees imply a
/// reduced write performance.
#[derive(Clone, Copy, Debug, PartialEq, Serialize, Deserialize)]
pub enum BaseDurabilityLevel {
    /// Buffered writes: records are accumulated in an in-memory buffer and occasionally flushed to
    /// the durable log, which may itself buffer in the file system. Results in large batched
    /// writes, but offers no durability guarantees on crashes.
    Buffered,
    /// Synchronous writes: forces every record to be written to disk before it is emitted further
    /// into the data-flow graph. Strong guarantees (writes are never lost), but high performance
    /// penalty.
    SyncImmediately,
}

impl Base {
    /// Create a non-durable base node operator.
    pub fn new(defaults: Vec<DataType>) -> Self {
        let mut base = Base::default();
        base.defaults = defaults;
        base
    }

    /// Builder with a known primary key.
    pub fn with_key(mut self, primary_key: Vec<usize>) -> Base {
        self.primary_key = Some(primary_key);
        self
    }

    /// Builder with a durability level.
    pub fn with_durability(mut self, durability: BaseDurabilityLevel) -> Base {
        self.durability = Some(durability);
        self
    }

    /// Add a new column to this base node.
    pub fn add_column(&mut self, default: DataType) -> usize {
        assert!(!self.defaults.is_empty(),
                "cannot add columns to base nodes without\
                setting default values for initial columns");
        self.defaults.push(default);
        self.unmodified = false;
        self.defaults.len() - 1
    }

    /// Drop a column from this base node.
    pub fn drop_column(&mut self, column: usize) {
        assert!(!self.defaults.is_empty(),
<<<<<<< HEAD
                "cannot add columns to base nodes without default values for initial columns");
=======
                "cannot add columns to base nodes without\
                setting default values for initial columns");
>>>>>>> 05715581
        assert!(column < self.defaults.len());
        self.unmodified = false;

        // note that we don't need to *do* anything for dropped columns when we receive records.
        // the only thing that matters is that new Mutators remember to inject default values for
        // dropped columns.
        self.dropped.push(column);
    }

    pub(crate) fn get_dropped(&self) -> VecMap<DataType> {
        self.dropped
            .iter()
            .map(|&col| (col, self.defaults[col].clone()))
            .collect()
    }

    pub(crate) fn is_unmodified(&self) -> bool {
        self.unmodified
    }

    /// Whether this base node should delete its durable log on drop.  Used when durable log is not
    /// intended to be used for future recovery, e.g., on tests.
    pub fn delete_log_on_drop(mut self) -> Base {
        self.should_delete_log_on_drop = true;
        self
    }

    /// Write records to durable log.
    fn persist_to_log(&mut self, records: &Records) {
        match self.durability {
            None => panic!("tried to persist non-durable base node!"),
            Some(BaseDurabilityLevel::Buffered) |
            Some(BaseDurabilityLevel::SyncImmediately) => {
                self.ensure_log_writer();
                serde_json::to_writer(&mut self.durable_log.as_mut().unwrap(), &records).unwrap();
                // XXX(malte): we must deconstruct the BufWriter in order to get at the contained
                // File (on which we can invoke sync_data(), only to then reassemble it
                // immediately. I suspect this will work best if we flush after accumulating
                // batches of writes.
                let file = self.durable_log.take().unwrap().into_inner().unwrap();
                // need to drop as sync_data returns Result<()> and forces use
                drop(file.sync_data());
                self.durable_log = Some(BufWriter::with_capacity_and_strategy(LOG_BUFFER_CAPACITY,
                                                                              file,
                                                                              WhenFull));
            }
        }
    }

    /// Open durable log and initialize a buffered writer to it if successful.
    fn ensure_log_writer(&mut self) {
        match self.durability {
            None => {
                panic!("tried to create a log for non-durable base node!");
            },

            Some(BaseDurabilityLevel::Buffered) |

            // XXX(jmftrindade): buf_redux does not provide a "sync immediately" flush strategy
            // out of the box, so we handle that from persist_to_log by dropping sync_data.
            Some(BaseDurabilityLevel::SyncImmediately) => {

                let us = self.us.expect("on_input should never be called before on_commit");

                if self.durable_log.is_none() {
                    let now = time::now();
                    let today = time::strftime("%F", &now).unwrap();

                    // TODO(jmftrindade): Make a base node remember its own global address so that
                    // we can use that as unique_id for durable logs instead of process unique ids.
                    //
                    // let log_filename =
                    //   format!("soup-log-{}-{:?}-{}.json",
                    //           today, self.global_address.unwrap(), self.unique_id);

                    let log_filename = format!("soup-log-{}-{}-{}.json",
                                               today, us, self.unique_id);
                    self.durable_log_path = Some(PathBuf::from(&log_filename));

                    if let Some(ref path) = self.durable_log_path {
                        // TODO(jmftrindade): Current semantics is to overwrite an existing log.
                        // Once we have recovery code, we obviously do not want to overwrite this
                        // log before recovering.
                        let file = match OpenOptions::new()
                            .read(false)
                            .append(false)
                            .write(true)
                            .create(true)
                            .open(path) {
                            Err(reason) => {
                                panic!("Unable to open durable log file {}, reason: {}",
                                       path.display(), reason)
                            }
                            Ok(file) => file,
                        };

                        self.durable_log = Some(BufWriter::with_capacity_and_strategy(
                            LOG_BUFFER_CAPACITY, file, WhenFull))
                    }
                }
            }
        }
    }

    /// XXX: This should only be used by tests.  We don't hide it behind cfg test, however, since it
    /// needs to be available for integration tests, which get compiled against the regular build.
    pub fn delete_durable_log(&mut self) {
        // Cleanup any durable log files.
        if let Some(ref path) = self.durable_log_path {
            fs::remove_file(path).unwrap();
        }
    }

    /// Flush any buffered writes, and clear the buffer, returning all flushed writes.
    pub fn flush(&mut self) -> Records {
        let flushed_writes = self.buffered_writes.as_mut().unwrap().drain(..).collect();
        self.persist_to_log(&flushed_writes);
        self.last_flushed_at = Some(Instant::now());

        return flushed_writes;
    }
}

/// A Base clone must have a different unique_id so that no two copies write to the same file.
/// Resetting the writer to None in the original copy is not enough to guarantee that, as the
/// original object can still re-open the log file on-demand from Base::persist_to_log.
impl Clone for Base {
    fn clone(&self) -> Base {
        Base {
            buffered_tracer: None, // TODO replace with: self.buffered_tracer.clone(),
            buffered_writes: self.buffered_writes.clone(),
            durability: self.durability,
            durable_log: None,
            durable_log_path: None,
            last_flushed_at: self.last_flushed_at,
            primary_key: self.primary_key.clone(),
            should_delete_log_on_drop: self.should_delete_log_on_drop,
            unique_id: ProcessUniqueId::new(),
            us: self.us,

            defaults: self.defaults.clone(),
            dropped: self.dropped.clone(),
            unmodified: self.unmodified,
        }
    }
}

impl Default for Base {
    fn default() -> Self {
        Base {
            buffered_tracer: None,
            buffered_writes: Some(Records::default()),
            durability: None,
            durable_log: None,
            durable_log_path: None,
            last_flushed_at: Some(Instant::now()),
            primary_key: None,
            should_delete_log_on_drop: false,
            unique_id: ProcessUniqueId::new(),
            us: None,

            defaults: Vec::new(),
            dropped: Vec::new(),
            unmodified: true,
        }
    }
}

impl Drop for Base {
    fn drop(&mut self) {
        if self.should_delete_log_on_drop {
            self.delete_durable_log();
        }
    }
}

use flow::prelude::*;

impl Ingredient for Base {
    fn take(&mut self) -> Box<Ingredient> {
        Box::new(Clone::clone(self))
    }

    fn ancestors(&self) -> Vec<NodeAddress> {
        vec![]
    }

    fn should_materialize(&self) -> bool {
        true
    }

    fn will_query(&self, materialized: bool) -> bool {
        !materialized && self.primary_key.is_some()
    }

    fn on_connected(&mut self, _: &Graph) {}

    fn on_commit(&mut self, us: NodeAddress, _: &HashMap<NodeAddress, NodeAddress>) {
        self.us = Some(us);
    }

    fn on_input(&mut self,
                _: NodeAddress,
                mut rs: Records,
                tracer: &mut Tracer,
                _: &DomainNodes,
                state: &StateMap)
                -> ProcessingResult {
        // Write incoming records to log before processing them if we are a durable node.
        let records_to_return;
        match self.durability {
            Some(BaseDurabilityLevel::Buffered) => {
                // keep track of tracer
                if self.buffered_tracer.is_none() {
                    self.buffered_tracer = tracer.take();
                } else {
                    // asked to trace *two* packets in the same batch, which is too hard.
                    assert!(tracer.is_none());
                }

                // Perform a synchronous flush if one of the following conditions are met:
                //
                // 1. Enough time has passed since the last time we flushed.
                // 2. Our buffer of write records reaches capacity.
                let num_buffered_writes = self.buffered_writes.as_ref().unwrap().len();
                let has_reached_capacity = num_buffered_writes + rs.len() >=
                                           BUFFERED_WRITES_CAPACITY;
                let elapsed = self.last_flushed_at.unwrap().elapsed();
                let has_reached_time_limit =
                    elapsed >= Duration::from_millis(BUFFERED_WRITES_FLUSH_INTERVAL_MS);

                if has_reached_capacity || has_reached_time_limit {
                    self.buffered_writes.as_mut().unwrap().append(&mut rs);

                    // This returns everything that was buffered, plus the newly inserted records.
                    records_to_return = self.flush();

                    // Also, pass along the tracer for the batch if there is one
                    *tracer = self.buffered_tracer.take();
                } else {
                    // Otherwise, buffer the records and don't send them downstream.
                    self.buffered_writes.as_mut().unwrap().append(&mut rs);

                    return ProcessingResult {
                               results: Records::default(),
                               misses: Vec::new(),
                           };
                }
            }
            Some(BaseDurabilityLevel::SyncImmediately) => {
                self.persist_to_log(&rs);
                records_to_return = rs;
            }
            None => {
                records_to_return = rs;
            }
        }

        let results = records_to_return
            .into_iter()
            .map(|r| {
                //rustfmt
                match r {
                    Record::Positive(u) => Record::Positive(u),
                    Record::Negative(u) => Record::Negative(u),
                    Record::DeleteRequest(key) => {
                        let cols = self.primary_key
                            .as_ref()
                            .expect("base must have a primary key to support deletions");
                        let db =
                    state.get(self.us
                                  .as_ref()
                                  .unwrap()
                                  .as_local())
                        .expect("base must have its own state materialized to support deletions");

                        match db.lookup(cols.as_slice(), &KeyType::from(&key[..])) {
                            LookupResult::Some(rows) => {
                                assert_eq!(rows.len(), 1);
                                Record::Negative(rows[0].clone())
                            }
                            LookupResult::Missing => unreachable!(),
                        }
                    }
                }
            });

        let rs = if self.unmodified {
            results.collect()
        } else {
            results
                .map(|r| {
                    //rustfmt
                    if r.len() != self.defaults.len() {
                        let rlen = r.len();
                        let (mut v, pos) = r.extract();

                        use std::sync::Arc;
                        if let Some(mut v) = Arc::get_mut(&mut v) {
                            v.extend(self.defaults.iter().skip(rlen).cloned());
                        }

                        // the trick above failed, probably because we're doing a replay
                        if v.len() == rlen {
                            let newv = v.iter()
                                .cloned()
                                .chain(self.defaults.iter().skip(rlen).cloned())
                                .collect();
                            v = Arc::new(newv)
                        }

                        (v, pos).into()
                    } else {
                        r
                    }
                })
                .collect()
        };

        ProcessingResult {
            results: rs,
            misses: Vec::new(),
        }
    }

    fn suggest_indexes(&self, n: NodeAddress) -> HashMap<NodeAddress, Vec<usize>> {
        if self.primary_key.is_some() {
            Some((n, self.primary_key.as_ref().unwrap().clone()))
                .into_iter()
                .collect()
        } else {
            HashMap::new()
        }
    }

    fn resolve(&self, _: usize) -> Option<Vec<(NodeAddress, usize)>> {
        None
    }

    fn get_base(&self) -> Option<&Base> {
        Some(self)
    }

    fn get_base_mut(&mut self) -> Option<&mut Base> {
        Some(self)
    }

    fn description(&self) -> String {
        "B".into()
    }

    fn parent_columns(&self, _: usize) -> Vec<(NodeAddress, Option<usize>)> {
        unreachable!();
    }
    fn into_serializable(&self) -> SerializableIngredient {
        SerializableIngredient::Base {
            defaults: self.defaults.clone(),
            primary_key: self.primary_key.clone(),
            durability: self.durability,
            us: self.us.clone().unwrap(),
        }
    }
}

#[cfg(test)]
mod tests {
    use super::*;

    #[test]
    fn it_works_default() {
        let b = Base::default();

        assert!(b.buffered_writes.is_some());
        assert_eq!(b.buffered_writes.as_ref().unwrap().len(), 0);
        assert!(b.durability.is_none());
        assert!(b.durable_log.is_none());
        assert!(b.durable_log_path.is_none());
        assert!(b.primary_key.is_none());
        assert_eq!(b.should_delete_log_on_drop, false);
        assert!(b.us.is_none());

        assert_eq!(b.defaults.len(), 0);
        assert_eq!(b.dropped.len(), 0);
        assert_eq!(b.unmodified, true);
    }

    #[test]
    fn it_works_new() {
        let b = Base::new(vec![]);

        assert!(b.buffered_writes.is_some());
        assert_eq!(b.buffered_writes.as_ref().unwrap().len(), 0);
        assert!(b.durability.is_none());
        assert!(b.durable_log.is_none());
        assert!(b.durable_log_path.is_none());
        assert!(b.primary_key.is_none());
        assert_eq!(b.should_delete_log_on_drop, false);
        assert!(b.us.is_none());

        assert_eq!(b.defaults.len(), 0);
        assert_eq!(b.dropped.len(), 0);
        assert_eq!(b.unmodified, true);
    }

    #[test]
    fn it_works_durability_buffered() {
        let b = Base::new(vec![]).with_durability(BaseDurabilityLevel::Buffered);

        assert!(b.buffered_writes.is_some());
        assert_eq!(b.buffered_writes.as_ref().unwrap().len(), 0);
        assert_eq!(b.durability, Some(BaseDurabilityLevel::Buffered));
        assert!(b.durable_log.is_none());
        assert!(b.durable_log_path.is_none());
        assert!(b.primary_key.is_none());
        assert_eq!(b.should_delete_log_on_drop, false);
        assert!(b.us.is_none());

        assert_eq!(b.defaults.len(), 0);
        assert_eq!(b.dropped.len(), 0);
        assert_eq!(b.unmodified, true);
    }

    #[test]
    fn it_works_durability_sync_immediately() {
        let b = Base::new(vec![]).with_durability(BaseDurabilityLevel::SyncImmediately);

        assert!(b.buffered_writes.is_some());
        assert_eq!(b.buffered_writes.as_ref().unwrap().len(), 0);
        assert_eq!(b.durability, Some(BaseDurabilityLevel::SyncImmediately));
        assert!(b.durable_log.is_none());
        assert!(b.durable_log_path.is_none());
        assert!(b.primary_key.is_none());
        assert_eq!(b.should_delete_log_on_drop, false);
        assert!(b.us.is_none());

        assert_eq!(b.defaults.len(), 0);
        assert_eq!(b.dropped.len(), 0);
        assert_eq!(b.unmodified, true);
    }
}<|MERGE_RESOLUTION|>--- conflicted
+++ resolved
@@ -102,12 +102,8 @@
     /// Drop a column from this base node.
     pub fn drop_column(&mut self, column: usize) {
         assert!(!self.defaults.is_empty(),
-<<<<<<< HEAD
-                "cannot add columns to base nodes without default values for initial columns");
-=======
                 "cannot add columns to base nodes without\
                 setting default values for initial columns");
->>>>>>> 05715581
         assert!(column < self.defaults.len());
         self.unmodified = false;
 

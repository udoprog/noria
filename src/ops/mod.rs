use std::collections::{HashSet, HashMap};

use flow::core::processing::Ingredient;
use flow::prelude::*;

pub mod base;
pub mod grouped;
pub mod join;
pub mod latest;
pub mod project;
pub mod union;
pub mod identity;
pub mod filter;
pub mod topk;

#[derive(Clone, Serialize, Deserialize)]
pub enum NodeOperator {
    Base(base::Base),
    Sum(grouped::GroupedOperator<grouped::aggregate::Aggregator>),
    Extremum(grouped::GroupedOperator<grouped::extremum::ExtremumOperator>),
    Concat(grouped::GroupedOperator<grouped::concat::GroupConcat>),
    Join(join::Join),
    Latest(latest::Latest),
    Project(project::Project),
    Union(union::Union),
    Identity(identity::Identity),
    Filter(filter::Filter),
    TopK(topk::TopK),
}

macro_rules! nodeop_from_impl {
    ($variant:path, $type:ty) => {
        impl From<$type> for NodeOperator {
            fn from(other: $type) -> Self {
                $variant(other)
            }
        }
    }
}

nodeop_from_impl!(NodeOperator::Base, base::Base);
nodeop_from_impl!(NodeOperator::Sum,
                  grouped::GroupedOperator<grouped::aggregate::Aggregator>);
nodeop_from_impl!(NodeOperator::Extremum,
                  grouped::GroupedOperator<grouped::extremum::ExtremumOperator>);
nodeop_from_impl!(NodeOperator::Concat,
                  grouped::GroupedOperator<grouped::concat::GroupConcat>);
nodeop_from_impl!(NodeOperator::Join, join::Join);
nodeop_from_impl!(NodeOperator::Latest, latest::Latest);
nodeop_from_impl!(NodeOperator::Project, project::Project);
nodeop_from_impl!(NodeOperator::Union, union::Union);
nodeop_from_impl!(NodeOperator::Identity, identity::Identity);
nodeop_from_impl!(NodeOperator::Filter, filter::Filter);
nodeop_from_impl!(NodeOperator::TopK, topk::TopK);

macro_rules! impl_ingredient_fn_mut {
    ($self:ident, $fn:ident, $( $arg:ident ),* ) => {
        match *$self {
            NodeOperator::Base(ref mut i) => i.$fn($($arg),*),
            NodeOperator::Sum(ref mut i) => i.$fn($($arg),*),
            NodeOperator::Extremum(ref mut i) => i.$fn($($arg),*),
            NodeOperator::Concat(ref mut i) => i.$fn($($arg),*),
            NodeOperator::Join(ref mut i) => i.$fn($($arg),*),
            NodeOperator::Latest(ref mut i) => i.$fn($($arg),*),
            NodeOperator::Project(ref mut i) => i.$fn($($arg),*),
            NodeOperator::Union(ref mut i) => i.$fn($($arg),*),
            NodeOperator::Identity(ref mut i) => i.$fn($($arg),*),
            NodeOperator::Filter(ref mut i) => i.$fn($($arg),*),
            NodeOperator::TopK(ref mut i) => i.$fn($($arg),*),
        }
    }
}

macro_rules! impl_ingredient_fn_ref {
    ($self:ident, $fn:ident, $( $arg:ident ),* ) => {
        match *$self {
            NodeOperator::Base(ref i) => i.$fn($($arg),*),
            NodeOperator::Sum(ref i) => i.$fn($($arg),*),
            NodeOperator::Extremum(ref i) => i.$fn($($arg),*),
            NodeOperator::Concat(ref i) => i.$fn($($arg),*),
            NodeOperator::Join(ref i) => i.$fn($($arg),*),
            NodeOperator::Latest(ref i) => i.$fn($($arg),*),
            NodeOperator::Project(ref i) => i.$fn($($arg),*),
            NodeOperator::Union(ref i) => i.$fn($($arg),*),
            NodeOperator::Identity(ref i) => i.$fn($($arg),*),
            NodeOperator::Filter(ref i) => i.$fn($($arg),*),
            NodeOperator::TopK(ref i) => i.$fn($($arg),*),
        }
    }
}

impl Ingredient for NodeOperator {
    fn take(&mut self) -> NodeOperator {
        impl_ingredient_fn_mut!(self,take,)
    }
    fn ancestors(&self) -> Vec<NodeIndex> {
        impl_ingredient_fn_ref!(self,ancestors,)
    }
<<<<<<< HEAD
    fn should_materialize(&self) -> bool {
        impl_ingredient_fn_ref!(self,should_materialize,)
    }
=======
>>>>>>> e6183f7d
    fn must_replay_among(&self) -> Option<HashSet<NodeIndex>> {
        impl_ingredient_fn_ref!(self,must_replay_among,)
    }
    fn suggest_indexes(&self, you: NodeIndex) -> HashMap<NodeIndex, (Vec<usize>, bool)> {
        impl_ingredient_fn_ref!(self, suggest_indexes, you)
    }
    fn resolve(&self, i: usize) -> Option<Vec<(NodeIndex, usize)>> {
        impl_ingredient_fn_ref!(self, resolve, i)
    }
    fn get_base(&self) -> Option<&base::Base> {
        impl_ingredient_fn_ref!(self, get_base,)
    }
    fn get_base_mut(&mut self) -> Option<&mut base::Base> {
        impl_ingredient_fn_mut!(self, get_base_mut,)
    }
    fn is_join(&self) -> bool {
        impl_ingredient_fn_ref!(self, is_join,)
    }
    fn description(&self) -> String {
        impl_ingredient_fn_ref!(self, description,)
    }
    fn on_connected(&mut self, graph: &Graph) {
        impl_ingredient_fn_mut!(self, on_connected, graph)
    }
    fn on_commit(&mut self, you: NodeIndex, remap: &HashMap<NodeIndex, IndexPair>) {
        impl_ingredient_fn_mut!(self, on_commit, you, remap)
    }
    fn on_input(
        &mut self,
        from: LocalNodeIndex,
        data: Records,
        tracer: &mut Tracer,
        replay_key_col: Option<usize>,
        domain: &DomainNodes,
        states: &StateMap,
    ) -> ProcessingResult {
        impl_ingredient_fn_mut!(
            self,
            on_input,
            from,
            data,
            tracer,
            replay_key_col,
            domain,
            states
        )
    }
    fn on_input_raw(
        &mut self,
        from: LocalNodeIndex,
        data: Records,
        tracer: &mut Tracer,
        replay: &ReplayContext,
        domain: &DomainNodes,
        states: &StateMap,
    ) -> RawProcessingResult {
<<<<<<< HEAD
        impl_ingredient_fn_mut!(self,
                                on_input_raw,
                                from,
                                data,
                                tracer,
                                is_replay_of,
                                nshards,
                                domain,
                                states)
=======
        impl_ingredient_fn_mut!(
            self,
            on_input_raw,
            from,
            data,
            tracer,
            replay,
            domain,
            states
        )
>>>>>>> e6183f7d
    }
    fn can_query_through(&self) -> bool {
        impl_ingredient_fn_ref!(self, can_query_through, )
    }
    fn query_through<'a>(
        &self,
        columns: &[usize],
        key: &KeyType<DataType>,
        states: &'a StateMap,
    ) -> Option<Option<Box<Iterator<Item = &'a [DataType]> + 'a>>> {
        impl_ingredient_fn_ref!(self, query_through, columns, key, states)
    }
    fn lookup<'a>(
        &self,
        parent: LocalNodeIndex,
        columns: &[usize],
        key: &KeyType<DataType>,
        domain: &DomainNodes,
        states: &'a StateMap,
    ) -> Option<Option<Box<Iterator<Item = &'a [DataType]> + 'a>>> {
        impl_ingredient_fn_ref!(self, lookup, parent, columns, key, domain, states)
    }
    fn parent_columns(&self, column: usize) -> Vec<(NodeIndex, Option<usize>)> {
        impl_ingredient_fn_ref!(self, parent_columns, column)
    }
    fn is_selective(&self) -> bool {
        impl_ingredient_fn_ref!(self, is_selective,)
    }
}

#[cfg(test)]
pub mod test {
    use std::collections::HashMap;
    use std::cell;

    use flow::prelude::*;
    use flow::node;

    use petgraph::graph::NodeIndex;

    pub struct MockGraph {
        graph: Graph,
        source: NodeIndex,
        nut: Option<IndexPair>, // node under test
        states: StateMap,
        nodes: DomainNodes,
        remap: HashMap<NodeIndex, IndexPair>,
    }

    impl MockGraph {
        pub fn new() -> MockGraph {
            let mut graph = Graph::new();
            let source = graph.add_node(node::Node::new(
                "source",
                &["because-type-inference"],
                node::special::Source,
                true,
            ));
            MockGraph {
                graph: graph,
                source: source,
                nut: None,
                states: StateMap::new(),
                nodes: DomainNodes::default(),
                remap: HashMap::new(),
            }
        }

        pub fn add_base(&mut self, name: &str, fields: &[&str]) -> IndexPair {
            self.add_base_defaults(name, fields, vec![])
        }

        pub fn add_base_defaults(
            &mut self,
            name: &str,
            fields: &[&str],
            defaults: Vec<DataType>,
        ) -> IndexPair {
            use ops::base::Base;
            let mut i = Base::new(defaults);
            i.on_connected(&self.graph);
            let i: NodeOperator = i.into();
            let global = self.graph.add_node(Node::new(name, fields, i, false));
            self.graph.add_edge(self.source, global, ());
            let mut remap = HashMap::new();
            let local = unsafe { LocalNodeIndex::make(self.remap.len() as u32) };
            let mut ip: IndexPair = global.into();
            ip.set_local(local);
            self.graph
                .node_weight_mut(global)
                .unwrap()
                .set_finalized_addr(ip);
            remap.insert(global, ip);
            self.graph
                .node_weight_mut(global)
                .unwrap()
                .on_commit(&remap);
            self.states.insert(local, State::default());
            self.remap.insert(global, ip);
            ip
        }

        pub fn set_op<I>(&mut self, name: &str, fields: &[&str], mut i: I, materialized: bool)
        where
            I: Ingredient + Into<NodeOperator>,
        {
            use petgraph;
            assert!(self.nut.is_none(), "only one node under test is supported");

            i.on_connected(&self.graph);
            let parents = i.ancestors();
            assert!(!parents.is_empty(), "node under test should have ancestors");

            let i: NodeOperator = i.into();
            let global = self.graph.add_node(node::Node::new(name, fields, i, false));
            let local = unsafe { LocalNodeIndex::make(self.remap.len() as u32) };
            if materialized {
                self.states.insert(local, State::default());
            }
            for parent in parents {
                self.graph.add_edge(parent, global, ());
            }
            let mut ip: IndexPair = global.into();
            ip.set_local(local);
            self.remap.insert(global, ip);
            self.graph
                .node_weight_mut(global)
                .unwrap()
                .set_finalized_addr(ip);
            self.graph
                .node_weight_mut(global)
                .unwrap()
                .on_commit(&self.remap);

            // we need to set the indices for all the base tables so they *actually* store things.
            let idx = self.graph[global].suggest_indexes(global);
            for (tbl, (col, _)) in idx {
                if let Some(ref mut s) = self.states.get_mut(self.graph[tbl].local_addr()) {
                    s.add_key(&col[..], None);
                }
            }
            // and get rid of states we don't need
            let unused: Vec<_> = self.remap
                .values()
                .filter_map(|ni| {
                    let ni = *self.graph[ni.as_global()].local_addr();
                    self.states.get(&ni).map(move |s| (ni, !s.is_useful()))
                })
                .filter(|&(_, x)| x)
                .collect();
            for (ni, _) in unused {
                self.states.remove(&ni);
            }

            // we're now committing to testing this op
            // add all nodes to the same domain
            for node in self.graph.node_weights_mut() {
                if node.is_source() {
                    continue;
                }
                node.add_to(0.into());
            }
            // store the id
            self.nut = Some(ip);
            // and also set up the node list
            let mut nodes = vec![];
            let mut topo = petgraph::visit::Topo::new(&self.graph);
            while let Some(node) = topo.next(&self.graph) {
                if node == self.source {
                    continue;
                }
                let n = self.graph[node].take();
                let n = n.finalize(&self.graph);
                nodes.push((node, n));
            }

            self.nodes = nodes
                .into_iter()
                .map(|(_, n)| {
                    use std::cell;
                    (*n.local_addr(), cell::RefCell::new(n))
                })
                .collect();
        }

        pub fn seed(&mut self, base: IndexPair, data: Vec<DataType>) {
            assert!(self.nut.is_some(), "seed must happen after set_op");

            // base here is some identifier that was returned by Self::add_base.
            // which means it's a global address (and has to be so that it will correctly refer to
            // ancestors pre on_commit). we need to translate it into a local address.
            // since we set up the graph, we actually know that the NodeIndex is simply one greater
            // than the local index (since bases are added first, and assigned local + global
            // indices in order, but global ids are prefixed by the id of the source node).

            // no need to call on_input since base tables just forward anyway

            // if the base node has state, keep it
            if let Some(ref mut state) = self.states.get_mut(&*base) {
                match data.into() {
                    Record::Positive(r) => state.insert(r, None),
                    Record::Negative(_) => unreachable!(),
                    Record::DeleteRequest(..) => unreachable!(),
                };
            } else {
                assert!(false,
                        "unnecessary seed value for {} (never used by any node)",
                        base.as_global().index());
            }
        }

        pub fn unseed(&mut self, base: IndexPair) {
            assert!(self.nut.is_some(), "unseed must happen after set_op");
            self.states.get_mut(&*base).unwrap().clear();
        }

        pub fn one<U: Into<Records>>(&mut self, src: IndexPair, u: U, remember: bool) -> Records {
            assert!(self.nut.is_some());
            assert!(!remember || self.states.contains_key(&*self.nut.unwrap()));

            let mut u = {
                let id = self.nut.unwrap();
                let mut n = self.nodes[&*id].borrow_mut();
                let m = n.on_input(*src, u.into(), &mut None, None, &self.nodes, &self.states);
                assert_eq!(m.misses, vec![]);
                m.results
            };

            if !remember || !self.states.contains_key(&*self.nut.unwrap()) {
                return u;
            }

            node::materialize(&mut u, None, self.states.get_mut(&*self.nut.unwrap()));
            u
        }

        pub fn one_row<R: Into<Record>>(
            &mut self,
            src: IndexPair,
            d: R,
            remember: bool,
        ) -> Records {
            self.one::<Record>(src, d.into(), remember)
        }

        pub fn narrow_one<U: Into<Records>>(&mut self, u: U, remember: bool) -> Records {
            let src = self.narrow_base_id();
            self.one::<Records>(src, u.into(), remember)
        }

        pub fn narrow_one_row<R: Into<Record>>(&mut self, d: R, remember: bool) -> Records {
            self.narrow_one::<Record>(d.into(), remember)
        }

        pub fn node(&self) -> cell::Ref<node::Node> {
            self.nodes[&*self.nut.unwrap()].borrow()
        }

        pub fn narrow_base_id(&self) -> IndexPair {
            assert_eq!(self.remap.len(), 2 /* base + nut */);
            *self.remap
                .values()
                .skip_while(|&n| n.as_global() == self.nut.unwrap().as_global())
                .next()
                .unwrap()
        }
    }
}<|MERGE_RESOLUTION|>--- conflicted
+++ resolved
@@ -96,12 +96,6 @@
     fn ancestors(&self) -> Vec<NodeIndex> {
         impl_ingredient_fn_ref!(self,ancestors,)
     }
-<<<<<<< HEAD
-    fn should_materialize(&self) -> bool {
-        impl_ingredient_fn_ref!(self,should_materialize,)
-    }
-=======
->>>>>>> e6183f7d
     fn must_replay_among(&self) -> Option<HashSet<NodeIndex>> {
         impl_ingredient_fn_ref!(self,must_replay_among,)
     }
@@ -158,17 +152,6 @@
         domain: &DomainNodes,
         states: &StateMap,
     ) -> RawProcessingResult {
-<<<<<<< HEAD
-        impl_ingredient_fn_mut!(self,
-                                on_input_raw,
-                                from,
-                                data,
-                                tracer,
-                                is_replay_of,
-                                nshards,
-                                domain,
-                                states)
-=======
         impl_ingredient_fn_mut!(
             self,
             on_input_raw,
@@ -179,7 +162,6 @@
             domain,
             states
         )
->>>>>>> e6183f7d
     }
     fn can_query_through(&self) -> bool {
         impl_ingredient_fn_ref!(self, can_query_through, )

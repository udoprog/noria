--- conflicted
+++ resolved
@@ -593,7 +593,6 @@
         self.materializations.set_logger(&self.log);
     }
 
-<<<<<<< HEAD
     /// Adds a new user universe.
     /// User universes automatically enforce security policies.
     pub fn add_universe<F, T>(&mut self, context: HashMap<String, DataType>, f: F) -> T
@@ -616,25 +615,6 @@
         r
     }
 
-    /// Start setting up a new `Migration`.
-    #[deprecated]
-    pub fn start_migration(&mut self) -> Migration {
-        info!(self.log, "starting migration");
-        let miglog = self.log.new(o!());
-        Migration {
-            mainline: self,
-            added: Default::default(),
-            columns: Default::default(),
-            readers: Default::default(),
-            context: Default::default(),
-
-            start: time::Instant::now(),
-            log: miglog,
-        }
-    }
-
-=======
->>>>>>> 852937db
     /// Perform a new query schema migration.
     pub fn migrate<F, T>(&mut self, f: F) -> T
     where

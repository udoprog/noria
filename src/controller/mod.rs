--- conflicted
+++ resolved
@@ -348,20 +348,11 @@
 
         let readers: Readers = Arc::default();
         let readers_clone = readers.clone();
-<<<<<<< HEAD
-        let listener = TcpListener::bind(&SocketAddr::new(builder.listen_addr.clone(), 0)).unwrap();
+        let listener = TcpListener::bind(&SocketAddr::new(listen_addr, 0)).unwrap();
         let read_listen_addr = listener.local_addr().unwrap();
         let thread_builder = thread::Builder::new().name("read-dispatcher".to_owned());
         thread_builder
             .spawn(move || readers::serve(listener, readers_clone, 1))
-=======
-        let addr = SocketAddr::new(listen_addr, 0);
-        let read_polling_loop = RpcPollingLoop::new(addr.clone());
-        let read_listen_addr = read_polling_loop.get_listener_addr().unwrap();
-        let thread_builder = thread::Builder::new().name("wrkr-reads".to_owned());
-        thread_builder
-            .spawn(move || Souplet::serve_reads(read_polling_loop, readers_clone))
->>>>>>> 0b3662d9
             .unwrap();
 
 

use api::debug::stats::GraphStats;
use channel::tcp::{SendError, TcpSender};
use consensus::{Authority, Epoch, STATE_KEY};
use dataflow::prelude::*;
use dataflow::{node, payload, DomainConfig};

use std::collections::{BTreeMap, HashMap};
use std::net::{IpAddr, SocketAddr};
use std::sync::{Arc, Mutex};
use std::time::{Duration, Instant};
use std::{io, time};

use api::builders::*;
use api::ActivationResult;
use controller::migrate::materialization::Materializations;
use controller::{
    ControllerState, DomainHandle, Migration, Recipe, WorkerIdentifier, WorkerStatus,
};
use coordination::{CoordinationMessage, CoordinationPayload};

use hyper::{self, StatusCode};
use mio::net::TcpListener;
use petgraph;
use petgraph::visit::Bfs;
use slog;
use std::mem;

/// `Controller` is the core component of the alternate Soup implementation.
///
/// It keeps track of the structure of the underlying data flow graph and its domains. `Controller`
/// does not allow direct manipulation of the graph. Instead, changes must be instigated through a
/// `Migration`, which can be performed using `ControllerInner::migrate`. Only one `Migration` can
/// occur at any given point in time.
pub struct ControllerInner {
    pub(super) ingredients: Graph,
    pub(super) source: NodeIndex,
    pub(super) ndomains: usize,
    pub(super) sharding: Option<usize>,

    pub(super) domain_config: DomainConfig,

    /// Parameters for persistence code.
    pub(super) persistence: PersistenceParameters,
    pub(super) materializations: Materializations,

    /// Current recipe
    recipe: Recipe,

    pub(super) domains: HashMap<DomainIndex, DomainHandle>,
    pub(super) channel_coordinator: Arc<ChannelCoordinator>,
    pub(super) debug_channel: Option<SocketAddr>,

    pub(super) listen_addr: IpAddr,

    /// Map from worker address to the address the worker is listening on for reads.
    read_addrs: HashMap<WorkerIdentifier, SocketAddr>,
    pub(super) workers: HashMap<WorkerIdentifier, WorkerStatus>,

    /// State between migrations
    pub(super) remap: HashMap<DomainIndex, HashMap<NodeIndex, IndexPair>>,

    pub(super) epoch: Epoch,

    pending_recovery: Option<(Vec<String>, usize)>,

    quorum: usize,
    heartbeat_every: Duration,
    healthcheck_every: Duration,
    last_checked_workers: Instant,

    log: slog::Logger,
}

pub(crate) fn graphviz(graph: &Graph, materializations: &Materializations) -> String {
    let mut s = String::new();

    let indentln = |s: &mut String| s.push_str("    ");

    // header.
    s.push_str("digraph {{\n");

    // global formatting.
    indentln(&mut s);
    s.push_str("node [shape=record, fontsize=10]\n");

    // node descriptions.
    for index in graph.node_indices() {
        let node = &graph[index];
        let materialization_status = materializations.get_status(&index, node);
        indentln(&mut s);
        s.push_str(&format!("{}", index.index()));
        s.push_str(&node.describe(index, materialization_status));
    }

    // edges.
    for (_, edge) in graph.raw_edges().iter().enumerate() {
        indentln(&mut s);
        s.push_str(&format!(
            "{} -> {}",
            edge.source().index(),
            edge.target().index()
        ));
        s.push_str("\n");
    }

    // footer.
    s.push_str("}}");

    s
}

impl ControllerInner {
    pub fn coordination_message(&mut self, msg: CoordinationMessage) {
        trace!(self.log, "Received {:?}", msg);
        let process = match msg.payload {
            CoordinationPayload::Register {
                ref addr,
                ref read_listen_addr,
                ..
            } => self.handle_register(&msg, addr, read_listen_addr.clone()),
            CoordinationPayload::Heartbeat => self.handle_heartbeat(&msg),
            CoordinationPayload::DomainBooted(..) => Ok(()),
            _ => unimplemented!(),
        };
        match process {
            Ok(_) => (),
            Err(e) => error!(self.log, "failed to handle message {:?}: {:?}", msg, e),
        }

        self.check_worker_liveness();
    }

    pub fn external_request<A: Authority + 'static>(
        &mut self,
        method: hyper::Method,
        path: String,
        query: Option<String>,
        body: Vec<u8>,
        authority: &Arc<A>,
    ) -> Result<Result<String, String>, StatusCode> {
        use serde_json as json;

        match (&method, path.as_ref()) {
            (&hyper::Method::GET, "/graph") => return Ok(Ok(self.graphviz())),
            (&hyper::Method::POST, "/graphviz") => {
                return Ok(Ok(json::to_string(&self.graphviz()).unwrap()))
            }
            (&hyper::Method::GET, "/get_statistics") => {
                return Ok(Ok(json::to_string(&self.get_statistics()).unwrap()))
            }
            _ => {}
        }

        if self.pending_recovery.is_some() || self.workers.len() < self.quorum {
            return Err(StatusCode::SERVICE_UNAVAILABLE);
        }

        match (method, path.as_ref()) {
<<<<<<< HEAD
            (Get, "/flush_partial") => Ok(Ok(json::to_string(&self.flush_partial()).unwrap())),
            (Post, "/inputs") => Ok(Ok(json::to_string(&self.inputs()).unwrap())),
            (Post, "/outputs") => Ok(Ok(json::to_string(&self.outputs()).unwrap())),
            (Get, "/instances") => Ok(Ok(json::to_string(&self.get_instances()).unwrap())),
            (Get, "/nodes") => {
                // TODO(malte): this is a pretty yucky hack, but hyper doesn't provide easy access
                // to individual query variables unfortunately. We'll probably want to factor this
                // out into a helper method.
                if let Some(query) = query {
                    let vars: Vec<_> = query.split("&").map(String::from).collect();
                    if let Some(n) = &vars.into_iter().find(|v| v.starts_with("w=")) {
                        return Ok(Ok(json::to_string(
                            &self.nodes_on_worker(Some(&n[2..].parse().unwrap())),
                        ).unwrap()));
                    }
                }
                // all data-flow nodes
                Ok(Ok(json::to_string(&self.nodes_on_worker(None)).unwrap()))
            }
            (Post, "/table_builder") => json::from_slice(&body)
                .map_err(|_| StatusCode::BadRequest)
=======
            (hyper::Method::GET, "/flush_partial") => {
                Ok(Ok(json::to_string(&self.flush_partial()).unwrap()))
            }
            (hyper::Method::POST, "/inputs") => Ok(Ok(json::to_string(&self.inputs()).unwrap())),
            (hyper::Method::POST, "/outputs") => Ok(Ok(json::to_string(&self.outputs()).unwrap())),
            (hyper::Method::GET, "/instances") => {
                Ok(Ok(json::to_string(&self.get_instances()).unwrap()))
            }
            (hyper::Method::POST, "/table_builder") => json::from_slice(&body)
                .map_err(|_| StatusCode::BAD_REQUEST)
>>>>>>> 4b8c3dd6
                .map(|args| Ok(json::to_string(&self.table_builder(args)).unwrap())),
            (hyper::Method::POST, "/view_builder") => json::from_slice(&body)
                .map_err(|_| StatusCode::BAD_REQUEST)
                .map(|args| Ok(json::to_string(&self.view_builder(args)).unwrap())),
            (hyper::Method::POST, "/extend_recipe") => json::from_slice(&body)
                .map_err(|_| StatusCode::BAD_REQUEST)
                .map(|args| {
                    self.extend_recipe(authority, args)
                        .map(|r| json::to_string(&r).unwrap())
                }),
            (hyper::Method::POST, "/install_recipe") => json::from_slice(&body)
                .map_err(|_| StatusCode::BAD_REQUEST)
                .map(|args| {
                    self.install_recipe(authority, args)
                        .map(|r| json::to_string(&r).unwrap())
                }),
            (hyper::Method::POST, "/set_security_config") => json::from_slice(&body)
                .map_err(|_| StatusCode::BAD_REQUEST)
                .map(|args| {
                    self.set_security_config(args)
                        .map(|r| json::to_string(&r).unwrap())
                }),
            (hyper::Method::POST, "/create_universe") => json::from_slice(&body)
                .map_err(|_| StatusCode::BAD_REQUEST)
                .map(|args| {
                    self.create_universe(args)
                        .map(|r| json::to_string(&r).unwrap())
                }),
<<<<<<< HEAD
            (Post, "/remove_node") => json::from_slice(&body)
                .map_err(|_| StatusCode::BadRequest)
                .map(|args| {
                    self.remove_nodes(vec![args].as_slice())
                        .map(|r| json::to_string(&r).unwrap())
                }),
            _ => return Err(StatusCode::NotFound),
=======
            (hyper::Method::POST, "/remove_node") => json::from_slice(&body)
                .map_err(|_| StatusCode::BAD_REQUEST)
                .map(|args| self.remove_node(args).map(|r| json::to_string(&r).unwrap())),
            _ => return Err(StatusCode::NOT_FOUND),
>>>>>>> 4b8c3dd6
        }
    }

    fn handle_register(
        &mut self,
        msg: &CoordinationMessage,
        remote: &SocketAddr,
        read_listen_addr: SocketAddr,
    ) -> Result<(), io::Error> {
        info!(
            self.log,
            "new worker registered from {:?}, which listens on {:?}", msg.source, remote
        );

        let sender = Arc::new(Mutex::new(TcpSender::connect(remote)?));
        let ws = WorkerStatus::new(sender.clone());
        self.workers.insert(msg.source.clone(), ws);
        self.read_addrs.insert(msg.source.clone(), read_listen_addr);

        if self.workers.len() >= self.quorum {
            if let Some((recipes, recipe_version)) = self.pending_recovery.take() {
                assert_eq!(self.workers.len(), self.quorum);
                assert_eq!(self.recipe.version(), 0);
                assert!(recipe_version + 1 >= recipes.len());

                info!(self.log, "Restoring graph configuration");
                self.recipe = Recipe::with_version(
                    recipe_version + 1 - recipes.len(),
                    Some(self.log.clone()),
                );
                for r in recipes {
                    self.apply_recipe(self.recipe.clone().extend(&r).unwrap())
                        .unwrap();
                }
            }
        }

        Ok(())
    }

    fn check_worker_liveness(&mut self) {
        let mut any_failed = false;

        // check if there are any newly failed workers
        if self.last_checked_workers.elapsed() > self.healthcheck_every {
            for (_addr, ws) in self.workers.iter() {
                if ws.healthy && ws.last_heartbeat.elapsed() > self.heartbeat_every * 4 {
                    any_failed = true;
                }
            }
            self.last_checked_workers = Instant::now();
        }

        // if we have newly failed workers, iterate again to find all workers that have missed >= 3
        // heartbeats. This is necessary so that we correctly handle correlated failures of
        // workers.
        if any_failed {
            let mut failed = Vec::new();
            for (addr, ws) in self.workers.iter_mut() {
                if ws.healthy && ws.last_heartbeat.elapsed() > self.heartbeat_every * 3 {
                    error!(self.log, "worker at {:?} has failed!", addr);
                    ws.healthy = false;
                    failed.push(addr.clone());
                }
            }
            self.handle_failed_workers(failed);
        }
    }

    fn handle_failed_workers(&mut self, failed: Vec<WorkerIdentifier>) {
        // first, translate from the affected workers to affected data-flow nodes
        let mut affected_nodes = Vec::new();
        for wi in failed {
            info!(self.log, "handling failure of worker {:?}", wi);
            affected_nodes.extend(self.get_failed_nodes(&wi));
        }

        // then, figure out which queries are affected (and thus must be removed and added again in
        // a migration)
        let affected_queries = self.recipe.queries_for_nodes(affected_nodes);
        let (recovery, mut original) = self.recipe.make_recovery(affected_queries);

        // activate recipe
        self.apply_recipe(recovery.clone())
            .expect("failed to apply recovery recipe");

        // we must do this *after* the migration, since the migration itself modifies the recipe in
        // `recovery`, and we currently need to clone it here.
        let tmp = self.recipe.clone();
        original.set_prior(tmp.clone());
        // somewhat awkward, but we must replace the stale `SqlIncorporator` state in `original`
        original.set_sql_inc(tmp.sql_inc().clone());

        // back to original recipe, which should add the query again
        self.apply_recipe(original)
            .expect("failed to activate original recipe");
    }

    fn handle_heartbeat(&mut self, msg: &CoordinationMessage) -> Result<(), io::Error> {
        match self.workers.get_mut(&msg.source) {
            None => crit!(
                self.log,
                "got heartbeat for unknown worker {:?}",
                msg.source
            ),
            Some(ref mut ws) => {
                ws.last_heartbeat = Instant::now();
            }
        }

        Ok(())
    }

    /// Construct `ControllerInner` with a specified listening interface
    pub(super) fn new(listen_addr: IpAddr, log: slog::Logger, state: ControllerState) -> Self {
        let mut g = petgraph::Graph::new();
        let source = g.add_node(node::Node::new(
            "source",
            &["because-type-inference"],
            node::special::Source,
        ));

        let mut materializations = Materializations::new(&log);
        if !state.config.partial_enabled {
            materializations.disable_partial()
        }

        let cc = Arc::new(ChannelCoordinator::new());
        assert_ne!(state.config.quorum, 0);

        let pending_recovery = if !state.recipes.is_empty() {
            Some((state.recipes, state.recipe_version))
        } else {
            None
        };

        let mut recipe = Recipe::blank(Some(log.clone()));
        recipe.enable_reuse(state.config.reuse);

        ControllerInner {
            ingredients: g,
            source: source,
            ndomains: 0,
            listen_addr,

            materializations,
            sharding: state.config.sharding,
            domain_config: state.config.domain_config,
            persistence: state.config.persistence,
            heartbeat_every: state.config.heartbeat_every,
            healthcheck_every: state.config.healthcheck_every,
            recipe: recipe,
            quorum: state.config.quorum,
            log,

            domains: Default::default(),
            channel_coordinator: cc,
            debug_channel: None,
            epoch: state.epoch,

            remap: HashMap::default(),

            read_addrs: HashMap::default(),
            workers: HashMap::default(),

            pending_recovery,
            last_checked_workers: Instant::now(),
        }
    }

    /// Create a global channel for receiving tracer events.
    ///
    /// Only domains created after this method is called will be able to send trace events.
    ///
    /// This function may only be called once because the receiving end it returned.
    #[allow(unused)]
    pub fn create_tracer_channel(&mut self) -> TcpListener {
        assert!(self.debug_channel.is_none());
        let addr: SocketAddr = "127.0.0.1:0".parse().unwrap();
        let listener = TcpListener::bind(&addr).unwrap();
        self.debug_channel = Some(listener.local_addr().unwrap());
        listener
    }

    /// Controls the persistence mode, and parameters related to persistence.
    ///
    /// Three modes are available:
    ///
    ///  1. `DurabilityMode::Permanent`: all writes to base nodes should be written to disk.
    ///  2. `DurabilityMode::DeleteOnExit`: all writes are written to disk, but the log is
    ///     deleted once the `Controller` is dropped. Useful for tests.
    ///  3. `DurabilityMode::MemoryOnly`: no writes to disk, store all writes in memory.
    ///     Useful for baseline numbers.
    ///
    /// `queue_capacity` indicates the number of packets that should be buffered until
    /// flushing, and `flush_timeout` indicates the length of time to wait before flushing
    /// anyway.
    ///
    /// Must be called before any domains have been created.
    #[allow(unused)]
    pub fn with_persistence_options(&mut self, params: PersistenceParameters) {
        assert_eq!(self.ndomains, 0);
        self.persistence = params;
    }

    /// Set the `Logger` to use for internal log messages.
    ///
    /// By default, all log messages are discarded.
    #[allow(unused)]
    pub fn log_with(&mut self, log: slog::Logger) {
        self.log = log;
        self.materializations.set_logger(&self.log);
    }

    /// Adds a new user universe.
    /// User universes automatically enforce security policies.
    pub fn add_universe<F, T>(&mut self, context: HashMap<String, DataType>, f: F) -> T
    where
        F: FnOnce(&mut Migration) -> T,
    {
        info!(self.log, "starting migration: new soup universe");
        let miglog = self.log.new(o!());
        let mut m = Migration {
            mainline: self,
            added: Default::default(),
            columns: Default::default(),
            readers: Default::default(),
            context: context,
            start: time::Instant::now(),
            log: miglog,
        };
        let r = f(&mut m);
        m.commit();
        r
    }

    /// Perform a new query schema migration.
    pub fn migrate<F, T>(&mut self, f: F) -> T
    where
        F: FnOnce(&mut Migration) -> T,
    {
        info!(self.log, "starting migration");
        let miglog = self.log.new(o!());
        let mut m = Migration {
            mainline: self,
            added: Default::default(),
            columns: Default::default(),
            readers: Default::default(),
            context: Default::default(),
            start: time::Instant::now(),
            log: miglog,
        };
        let r = f(&mut m);
        m.commit();
        r
    }

    #[cfg(test)]
    pub fn graph(&self) -> &Graph {
        &self.ingredients
    }

    /// Get a Vec of all known input nodes.
    ///
    /// Input nodes are here all nodes of type `Table`. The addresses returned by this function will
    /// all have been returned as a key in the map from `commit` at some point in the past.
    pub fn inputs(&self) -> BTreeMap<String, NodeIndex> {
        self.ingredients
            .neighbors_directed(self.source, petgraph::EdgeDirection::Outgoing)
            .map(|n| {
                let base = &self.ingredients[n];
                assert!(base.is_base());
                (base.name().to_owned(), n.into())
            })
            .collect()
    }

    /// Get a Vec of all known output nodes.
    ///
    /// Output nodes here refers to nodes of type `Reader`, which is the nodes created in response
    /// to calling `.maintain` or `.stream` for a node during a migration.
    pub fn outputs(&self) -> BTreeMap<String, NodeIndex> {
        self.ingredients
            .externals(petgraph::EdgeDirection::Outgoing)
            .filter_map(|n| {
                let name = self.ingredients[n].name().to_owned();
                self.ingredients[n]
                    .with_reader(|r| {
                        // we want to give the the node address that is being materialized not that of
                        // the reader node itself.
                        (name, r.is_for())
                    })
                    .ok()
            })
            .collect()
    }

    fn find_view_for(&self, node: NodeIndex) -> Option<NodeIndex> {
        // reader should be a child of the given node. however, due to sharding, it may not be an
        // *immediate* child. furthermore, once we go beyond depth 1, we may accidentally hit an
        // *unrelated* reader node. to account for this, readers keep track of what node they are
        // "for", and we simply search for the appropriate reader by that metric. since we know
        // that the reader must be relatively close, a BFS search is the way to go.
        let mut bfs = Bfs::new(&self.ingredients, node);
        let mut reader = None;
        while let Some(child) = bfs.next(&self.ingredients) {
            if self.ingredients[child]
                .with_reader(|r| r.is_for() == node)
                .unwrap_or(false)
            {
                reader = Some(child);
                break;
            }
        }

        reader
    }

    /// Obtain a `ViewBuilder` that can be sent to a client and then used to query a given
    /// (already maintained) reader node called `name`.
    pub fn view_builder(&self, name: &str) -> Option<ViewBuilder> {
        // first try to resolve the node via the recipe, which handles aliasing between identical
        // queries.
        let node = match self.recipe.node_addr_for(name) {
            Ok(ni) => ni,
            Err(_) => {
                // if the recipe doesn't know about this query, traverse the graph.
                // we need this do deal with manually constructed graphs (e.g., in tests).
                *self.outputs().get(name)?
            }
        };

        self.find_view_for(node).map(|r| {
            let domain = self.ingredients[r].domain();
            let columns = self.ingredients[r].fields().to_vec();
            let shards = (0..self.domains[&domain].shards())
                .map(|i| self.read_addrs[&self.domains[&domain].assignment(i)].clone())
                .collect();

            ViewBuilder {
                local_ports: vec![],
                node: r,
                columns,
                shards,
            }
        })
    }

    /// Obtain a TableBuild that can be used to construct a Table to perform writes and deletes
    /// from the given named base node.
    pub fn table_builder(&self, base: &str) -> Option<TableBuilder> {
        let ni = match self.recipe.node_addr_for(base) {
            Ok(ni) => ni,
            Err(_) => *self.inputs().get(base)?,
        };
        let node = &self.ingredients[ni];

        trace!(self.log, "creating table"; "for" => base);

        let mut key = self.ingredients[ni]
            .suggest_indexes(ni)
            .remove(&ni)
            .map(|(c, _)| c)
            .unwrap_or_else(Vec::new);
        let mut is_primary = false;
        if key.is_empty() {
            if let Sharding::ByColumn(col, _) = self.ingredients[ni].sharded_by() {
                key = vec![col];
            }
        } else {
            is_primary = true;
        }

        let txs = (0..self.domains[&node.domain()].shards())
            .map(|i| {
                self.channel_coordinator
                    .get_addr(&(node.domain(), i))
                    .unwrap()
            })
            .collect();

        let base_operator = node
            .get_base()
            .expect("asked to get table for non-base node");
        let columns: Vec<String> = node
            .fields()
            .iter()
            .enumerate()
            .filter(|&(n, _)| !base_operator.get_dropped().contains_key(n))
            .map(|(_, s)| s.clone())
            .collect();
        assert_eq!(
            columns.len(),
            node.fields().len() - base_operator.get_dropped().len()
        );
        let schema = self.recipe.get_base_schema(base);

        Some(TableBuilder {
            local_port: None,
            txs,
            addr: (*node.local_addr()).into(),
            key: key,
            key_is_primary: is_primary,
            dropped: base_operator.get_dropped(),
            table_name: node.name().to_owned(),
            columns,
            schema,
        })
    }

    /// Get statistics about the time spent processing different parts of the graph.
    pub fn get_statistics(&mut self) -> GraphStats {
        let workers = &self.workers;
        // TODO: request stats from domains in parallel.
        let domains = self
            .domains
            .iter_mut()
            .flat_map(|(di, s)| {
                s.send_to_healthy(box payload::Packet::GetStatistics, workers)
                    .unwrap();
                s.wait_for_statistics()
                    .unwrap()
                    .into_iter()
                    .enumerate()
                    .map(move |(i, (domain_stats, node_stats))| {
                        let node_map = node_stats
                            .into_iter()
                            .map(|(ni, ns)| (ni.into(), ns))
                            .collect();

                        ((di.clone(), i), (domain_stats, node_map))
                    })
            })
            .collect();

        GraphStats { domains: domains }
    }

    pub fn get_instances(&self) -> Vec<(WorkerIdentifier, bool, Duration)> {
        self.workers
            .iter()
            .map(|(&id, ref status)| (id, status.healthy, status.last_heartbeat.elapsed()))
            .collect()
    }

    pub fn flush_partial(&mut self) -> u64 {
        // get statistics for current domain sizes
        // and evict all state from partial nodes
        let workers = &self.workers;
        let to_evict: Vec<_> = self
            .domains
            .iter_mut()
            .map(|(di, s)| {
                s.send_to_healthy(box payload::Packet::GetStatistics, workers)
                    .unwrap();
                let to_evict: Vec<(NodeIndex, u64)> = s
                    .wait_for_statistics()
                    .unwrap()
                    .into_iter()
                    .flat_map(move |(_, node_stats)| {
                        node_stats
                            .into_iter()
                            .filter_map(|(ni, ns)| match ns.materialized {
                                MaterializationStatus::Partial => Some((ni, ns.mem_size)),
                                _ => None,
                            })
                    })
                    .collect();
                (*di, to_evict)
            })
            .collect();

        let mut total_evicted = 0;
        for (di, nodes) in to_evict {
            for (ni, bytes) in nodes {
                let na = self.ingredients[ni].local_addr();
                self.domains
                    .get_mut(&di)
                    .unwrap()
                    .send_to_healthy(
                        box payload::Packet::Evict {
                            node: Some(*na),
                            num_bytes: bytes as usize,
                        },
                        workers,
                    )
                    .expect("failed to send domain flush message");
                total_evicted += bytes;
            }
        }

        warn!(
            self.log,
            "flushed {} bytes of partial domain state", total_evicted
        );

        total_evicted
    }

    pub fn create_universe(&mut self, context: HashMap<String, DataType>) -> Result<(), String> {
        let log = self.log.clone();
        let mut r = self.recipe.clone();
        let groups = self.recipe.security_groups();

        let mut universe_groups = HashMap::new();

        let uid = context
            .get("id")
            .expect("Universe context must have id")
            .clone();
        let uid = &[uid];
        if context.get("group").is_none() {
            for g in groups {
                let rgb: Option<ViewBuilder> = self.view_builder(&g);
                let mut view = rgb.map(|rgb| rgb.build_exclusive().unwrap()).unwrap();
                let my_groups: Vec<DataType> = view
                    .lookup(uid, true)
                    .unwrap()
                    .iter()
                    .map(|v| v[1].clone())
                    .collect();
                universe_groups.insert(g, my_groups);
            }
        }

        self.add_universe(context.clone(), |mut mig| {
            r.next();
            match r.create_universe(&mut mig, universe_groups) {
                Ok(ar) => {
                    info!(log, "{} expressions added", ar.expressions_added);
                    info!(log, "{} expressions removed", ar.expressions_removed);
                    Ok(())
                }
                Err(e) => {
                    crit!(log, "failed to create universe: {:?}", e);
                    Err("failed to create universe".to_owned())
                }
            }.unwrap();
        });

        self.recipe = r;
        Ok(())
    }

    pub fn set_security_config(&mut self, config: (String, String)) -> Result<(), String> {
        let p = config.0;
        let url = config.1;
        self.recipe.set_security_config(&p, url);
        Ok(())
    }

    fn apply_recipe(&mut self, mut new: Recipe) -> Result<ActivationResult, String> {
        let r = self.migrate(|mig| {
            new.activate(mig)
                .map_err(|e| format!("failed to activate recipe: {}", e))
        });

        match r {
            Ok(ref ra) => {
                let (removed_bases, removed_other): (Vec<_>, Vec<_>) = ra
                    .removed_leaves
                    .iter()
                    .cloned()
                    .partition(|ni| self.ingredients[*ni].is_base());

                // first remove query nodes in reverse topological order
                let mut topo_removals = Vec::with_capacity(removed_other.len());
                let mut topo = petgraph::visit::Topo::new(&self.ingredients);
                while let Some(node) = topo.next(&self.ingredients) {
                    if removed_other.contains(&node) {
                        topo_removals.push(node);
                    }
                }
                topo_removals.reverse();

                for leaf in topo_removals {
                    self.remove_leaf(leaf)?;
                }

                // now remove bases
                for base in removed_bases {
                    // TODO(malte): support removing bases that still have children?
                    let children: Vec<NodeIndex> = self
                        .ingredients
                        .neighbors_directed(base, petgraph::EdgeDirection::Outgoing)
                        .collect();
                    // TODO(malte): what about domain crossings? can ingress/egress nodes be left
                    // behind?
                    assert_eq!(children.len(), 0);
                    debug!(
                        self.log,
                        "Removing base \"{}\"",
                        self.ingredients[base].name();
                        "node" => base.index(),
                    );
                    // now drop the (orphaned) base
                    self.remove_nodes(vec![base].as_slice()).unwrap();
                }

                self.recipe = new;
            }
            Err(ref e) => {
                crit!(self.log, "failed to apply recipe: {}", e);
                // TODO(malte): a little yucky, since we don't really need the blank recipe
                let recipe = mem::replace(&mut self.recipe, Recipe::blank(None));
                self.recipe = recipe.revert();
            }
        }

        r
    }

    pub fn extend_recipe<A: Authority + 'static>(
        &mut self,
        authority: &Arc<A>,
        add_txt: String,
    ) -> Result<ActivationResult, String> {
        // needed because self.apply_recipe needs to mutate self.recipe, so can't have it borrowed
        let new = mem::replace(&mut self.recipe, Recipe::blank(None));
        match new.extend(&add_txt) {
            Ok(new) => {
                let activation_result = self.apply_recipe(new);
                if authority
                    .read_modify_write(STATE_KEY, |state: Option<ControllerState>| match state {
                        None => unreachable!(),
                        Some(ref state) if state.epoch > self.epoch => Err(()),
                        Some(mut state) => {
                            state.recipe_version = self.recipe.version();
                            state.recipes.push(add_txt.clone());
                            Ok(state)
                        }
                    })
                    .is_err()
                {
                    return Err("Failed to persist recipe extension".to_owned());
                }

                activation_result
            }
            Err((old, e)) => {
                // need to restore the old recipe
                crit!(self.log, "failed to extend recipe: {:?}", e);
                self.recipe = old;
                Err("failed to extend recipe".to_owned())
            }
        }
    }

    pub fn install_recipe<A: Authority + 'static>(
        &mut self,
        authority: &Arc<A>,
        r_txt: String,
    ) -> Result<ActivationResult, String> {
        match Recipe::from_str(&r_txt, Some(self.log.clone())) {
            Ok(r) => {
                let old = mem::replace(&mut self.recipe, Recipe::blank(None));
                let new = old.replace(r).unwrap();
                let activation_result = self.apply_recipe(new);
                if authority
                    .read_modify_write(STATE_KEY, |state: Option<ControllerState>| match state {
                        None => unreachable!(),
                        Some(ref state) if state.epoch > self.epoch => Err(()),
                        Some(mut state) => {
                            state.recipe_version = self.recipe.version();
                            state.recipes = vec![r_txt.clone()];
                            Ok(state)
                        }
                    })
                    .is_err()
                {
                    return Err("Failed to persist recipe installation".to_owned());
                }
                activation_result
            }
            Err(e) => {
                crit!(self.log, "failed to parse recipe: {:?}", e);
                Err("failed to parse recipe".to_owned())
            }
        }
    }

    pub fn graphviz(&self) -> String {
        graphviz(&self.ingredients, &self.materializations)
    }

    fn remove_leaf(&mut self, mut leaf: NodeIndex) -> Result<(), String> {
        let mut removals = vec![];
        let start = leaf;
        assert!(!self.ingredients[leaf].is_source());

        info!(
            self.log,
            "Computing removals for removing node {}",
            leaf.index()
        );

        if self
            .ingredients
            .neighbors_directed(leaf, petgraph::EdgeDirection::Outgoing)
            .count() > 0
        {
            // This query leaf node has children -- typically, these are readers, but they can also
            // include egress nodes or other, dependent queries.
            let mut has_non_reader_children = false;
            let readers: Vec<_> = self
                .ingredients
                .neighbors_directed(leaf, petgraph::EdgeDirection::Outgoing)
                .filter(|ni| {
                    if self.ingredients[*ni].is_reader() {
                        true
                    } else {
                        has_non_reader_children = true;
                        false
                    }
                })
                .collect();
            if has_non_reader_children {
                // should never happen, since we remove nodes in reverse topological order
                crit!(
                    self.log,
                    "not removing node {} yet, as it still has non-reader children",
                    leaf.index()
                );
                unreachable!();
            }
            // nodes can have only one reader attached
            assert!(readers.len() <= 1);
            debug!(
                        self.log,
                        "Removing query leaf \"{}\"", self.ingredients[leaf].name();
                        "node" => leaf.index(),
                    );
            if !readers.is_empty() {
                removals.push(readers[0]);
                leaf = readers[0];
            } else {
                unreachable!();
            }
        }

        // `node` now does not have any children any more
        assert_eq!(
            self.ingredients
                .neighbors_directed(leaf, petgraph::EdgeDirection::Outgoing)
                .count(),
            0
        );

        let mut nodes = vec![leaf];
        while let Some(node) = nodes.pop() {
            let mut parents = self
                .ingredients
                .neighbors_directed(node, petgraph::EdgeDirection::Incoming)
                .detach();
            while let Some(parent) = parents.next_node(&self.ingredients) {
                let edge = self.ingredients.find_edge(parent, node).unwrap();
                self.ingredients.remove_edge(edge);

                if !self.ingredients[parent].is_source()
                    && !self.ingredients[parent].is_base()
                    // ok to remove original start leaf
                    && (parent == start || !self.recipe.sql_inc().is_leaf_address(parent))
                    && self
                        .ingredients
                        .neighbors_directed(parent, petgraph::EdgeDirection::Outgoing)
                        .count() == 0
                {
                    nodes.push(parent);
                }
            }

            removals.push(node);
        }

        self.remove_nodes(removals.as_slice())
    }

    fn remove_nodes(&mut self, removals: &[NodeIndex]) -> Result<(), String> {
        // Remove node from controller local state
        let mut domain_removals: HashMap<DomainIndex, Vec<LocalNodeIndex>> = HashMap::default();
        for ni in removals {
            self.ingredients[*ni].remove();
            debug!(self.log, "Removed node {}", ni.index());
            domain_removals
                .entry(self.ingredients[*ni].domain())
                .or_insert(Vec::new())
                .push(*self.ingredients[*ni].local_addr())
        }

        // Send messages to domains
        for (domain, nodes) in domain_removals {
            trace!(
                self.log,
                "Notifying domain {} of node removals",
                domain.index(),
            );

            match self
                .domains
                .get_mut(&domain)
                .unwrap()
                .send_to_healthy(box payload::Packet::RemoveNodes { nodes }, &self.workers)
            {
                Ok(_) => (),
                Err(e) => match e {
                    SendError::IoError(ref ioe) => {
                        if ioe.kind() == io::ErrorKind::BrokenPipe
                            && ioe.get_ref().unwrap().description() == "worker failed"
                        {
                            // message would have gone to a failed worker, so ignore error
                        } else {
                            panic!("failed to remove nodes: {:?}", e);
                        }
                    }
                    _ => {
                        panic!("failed to remove nodes: {:?}", e);
                    }
                },
            }
        }

        Ok(())
    }

    fn get_failed_nodes(&self, lost_worker: &WorkerIdentifier) -> Vec<NodeIndex> {
        // Find nodes directly impacted by worker failure.
        let mut nodes: Vec<NodeIndex> = self.nodes_on_worker(Some(lost_worker));

        // Add any other downstream nodes.
        let mut failed_nodes = Vec::new();
        while let Some(node) = nodes.pop() {
            failed_nodes.push(node);
            for child in self
                .ingredients
                .neighbors_directed(node, petgraph::EdgeDirection::Outgoing)
            {
                if !nodes.contains(&child) {
                    nodes.push(child);
                }
            }
        }
        failed_nodes
    }

    /// List data-flow nodes, on a specific worker if `worker` specified.
    fn nodes_on_worker(&self, worker: Option<&WorkerIdentifier>) -> Vec<NodeIndex> {
        // NOTE(malte): this traverses all graph vertices in order to find those assigned to a
        // domain. We do this to avoid keeping separate state that may get out of sync, but it
        // could become a performance bottleneck in the future (e.g., when recovergin large
        // graphs).
        let domain_nodes = |i: DomainIndex| -> Vec<NodeIndex> {
            self.ingredients
                .node_indices()
                .filter(|&ni| ni != self.source)
                .filter(|&ni| !self.ingredients[ni].is_dropped())
                .filter(|&ni| self.ingredients[ni].domain() == i)
                .collect()
        };

        if worker.is_some() {
            self.domains
                .values()
                .filter(|dh| dh.assigned_to_worker(worker.unwrap()))
                .fold(Vec::new(), |mut acc, dh| {
                    acc.extend(domain_nodes(dh.index()));
                    acc
                })
        } else {
            self.domains.values().fold(Vec::new(), |mut acc, dh| {
                acc.extend(domain_nodes(dh.index()));
                acc
            })
        }
    }
}

impl Drop for ControllerInner {
    fn drop(&mut self) {
        for (_, d) in &mut self.domains {
            // XXX: this is a terrible ugly hack to ensure that all workers exit
            for _ in 0..100 {
                // don't unwrap, because given domain may already have terminated
                drop(d.send_to_healthy(box payload::Packet::Quit, &self.workers));
            }
        }
    }
}<|MERGE_RESOLUTION|>--- conflicted
+++ resolved
@@ -156,12 +156,15 @@
         }
 
         match (method, path.as_ref()) {
-<<<<<<< HEAD
-            (Get, "/flush_partial") => Ok(Ok(json::to_string(&self.flush_partial()).unwrap())),
-            (Post, "/inputs") => Ok(Ok(json::to_string(&self.inputs()).unwrap())),
-            (Post, "/outputs") => Ok(Ok(json::to_string(&self.outputs()).unwrap())),
-            (Get, "/instances") => Ok(Ok(json::to_string(&self.get_instances()).unwrap())),
-            (Get, "/nodes") => {
+            (hyper::Method::GET, "/flush_partial") => {
+                Ok(Ok(json::to_string(&self.flush_partial()).unwrap()))
+            }
+            (hyper::Method::POST, "/inputs") => Ok(Ok(json::to_string(&self.inputs()).unwrap())),
+            (hyper::Method::POST, "/outputs") => Ok(Ok(json::to_string(&self.outputs()).unwrap())),
+            (hyper::Method::GET, "/instances") => {
+                Ok(Ok(json::to_string(&self.get_instances()).unwrap()))
+            }
+            (hyper::Method::GET, "/nodes") => {
                 // TODO(malte): this is a pretty yucky hack, but hyper doesn't provide easy access
                 // to individual query variables unfortunately. We'll probably want to factor this
                 // out into a helper method.
@@ -176,20 +179,8 @@
                 // all data-flow nodes
                 Ok(Ok(json::to_string(&self.nodes_on_worker(None)).unwrap()))
             }
-            (Post, "/table_builder") => json::from_slice(&body)
-                .map_err(|_| StatusCode::BadRequest)
-=======
-            (hyper::Method::GET, "/flush_partial") => {
-                Ok(Ok(json::to_string(&self.flush_partial()).unwrap()))
-            }
-            (hyper::Method::POST, "/inputs") => Ok(Ok(json::to_string(&self.inputs()).unwrap())),
-            (hyper::Method::POST, "/outputs") => Ok(Ok(json::to_string(&self.outputs()).unwrap())),
-            (hyper::Method::GET, "/instances") => {
-                Ok(Ok(json::to_string(&self.get_instances()).unwrap()))
-            }
             (hyper::Method::POST, "/table_builder") => json::from_slice(&body)
                 .map_err(|_| StatusCode::BAD_REQUEST)
->>>>>>> 4b8c3dd6
                 .map(|args| Ok(json::to_string(&self.table_builder(args)).unwrap())),
             (hyper::Method::POST, "/view_builder") => json::from_slice(&body)
                 .map_err(|_| StatusCode::BAD_REQUEST)
@@ -218,20 +209,13 @@
                     self.create_universe(args)
                         .map(|r| json::to_string(&r).unwrap())
                 }),
-<<<<<<< HEAD
-            (Post, "/remove_node") => json::from_slice(&body)
-                .map_err(|_| StatusCode::BadRequest)
+            (hyper::Method::POST, "/remove_node") => json::from_slice(&body)
+                .map_err(|_| StatusCode::BAD_REQUEST)
                 .map(|args| {
                     self.remove_nodes(vec![args].as_slice())
                         .map(|r| json::to_string(&r).unwrap())
                 }),
-            _ => return Err(StatusCode::NotFound),
-=======
-            (hyper::Method::POST, "/remove_node") => json::from_slice(&body)
-                .map_err(|_| StatusCode::BAD_REQUEST)
-                .map(|args| self.remove_node(args).map(|r| json::to_string(&r).unwrap())),
             _ => return Err(StatusCode::NOT_FOUND),
->>>>>>> 4b8c3dd6
         }
     }
 

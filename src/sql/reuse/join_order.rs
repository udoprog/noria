--- conflicted
+++ resolved
@@ -125,20 +125,11 @@
     }
 }
 
-
-<<<<<<< HEAD
-pub fn reorder_joins(qg: &mut QueryGraph, reuse_candidates: &Vec<(ReuseType, &QueryGraph, u64)>) {
-    let mut join_chains = Vec::new();
-    // For each reuse candidate, let's find the common join
-    // chains it has with the new query graph.
-    for &(_, eqg, _) in reuse_candidates {
-=======
 pub fn reorder_joins(qg: &mut QueryGraph, reuse_candidates: &Vec<(ReuseType, (u64, &QueryGraph))>) {
     let mut join_chains = Vec::new();
     // For each reuse candidate, let's find the common join
     // chains it has with the new query graph.
     for &(_, (_, eqg)) in reuse_candidates {
->>>>>>> 84e01c70
         let mut existing_join_chains = Vec::new();
         let mut shared_join_chains = Vec::new();
 

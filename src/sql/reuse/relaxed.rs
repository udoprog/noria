use sql::reuse::helpers::predicate_implication::complex_predicate_implies;
use sql::reuse::{ReuseConfiguration, ReuseType};
use sql::query_graph::{QueryGraph, QueryGraphEdge};
use sql::query_signature::Signature;

use std::vec::Vec;
use std::collections::HashMap;


/// Implementation of reuse algorithm with relaxed constraints.
/// While Finkelstein checks if queries are compatible for direct extension,
/// this algorithm considers the possibility of reuse of internal views.
/// For example, given the queries:
/// 1) select * from Paper, PaperReview
///         where Paper.paperId = PaperReview.paperId
///               and PaperReview.reviewType = 1;
/// 2) select * from Paper, PaperReview where Paper.paperId = PaperReview.paperId;
///
/// Finkelstein reuse would be conditional on the order the queries are added,
/// since 1) is a direct extension of 2), but not the other way around.
///
/// This relaxed version of the reuse algorithm considers cases where a query might
/// reuse just a prefix of another. First, it checks if the queries perform the
/// same joins, then it checks predicate implication and at last, checks group
/// by compatibility.
/// If all checks pass, them the algorithm works like Finkelstein and the query
/// is a direct extension of the other. However, if not all, but at least one
/// check passes, then the algorithm returns that the queries have a prefix in
/// common.
pub struct Relaxed;

impl ReuseConfiguration for Relaxed {
    fn reuse_candidates<'a>(
        qg: &QueryGraph,
<<<<<<< HEAD
        query_graphs: &'a HashMap<u64, QueryGraph>,
    ) -> Vec<(ReuseType, &'a QueryGraph, u64)> {
        let mut reuse_candidates = Vec::new();
        for (k, existing_qg) in query_graphs {
=======
        query_graphs: &'a HashMap<u64, (QueryGraph, MirQuery)>,
    ) -> Vec<(ReuseType, (u64, &'a QueryGraph))> {
        let mut reuse_candidates = Vec::new();
        for (sig, &(ref existing_qg, _)) in query_graphs {
>>>>>>> 84e01c70
            if existing_qg
                .signature()
                .is_weak_generalization_of(&qg.signature())
            {
                match Self::check_compatibility(&qg, existing_qg) {
                    Some(reuse) => {
                        // QGs are compatible, we can reuse `existing_qg` as part of `qg`!
<<<<<<< HEAD
                        reuse_candidates.push((reuse, existing_qg, k.clone()));
=======
                        reuse_candidates.push((reuse, (sig.clone(), existing_qg)));
>>>>>>> 84e01c70
                    }
                    None => (),
                }
            }
        }

        reuse_candidates
    }
}

impl Relaxed {
    fn check_compatibility(new_qg: &QueryGraph, existing_qg: &QueryGraph) -> Option<ReuseType> {
        // 1. NQG's nodes is subset of EQG's nodes
        // -- already established via signature check
        assert!(
            existing_qg
                .signature()
                .is_weak_generalization_of(&new_qg.signature())
        );

        // Check if the queries are join compatible -- if the new query
        // performs a superset of the joins in the existing query.

        // TODO 1: this currently only checks that the joins use the same
        // tables. some possible improvements are:
        // 1) relaxing to fail only on non-disjoint join sets
        // 2) constraining to also check implication of join predicates

        // TODO 2: malte's suggestion of possibly reuse LeftJoin as a
        // plain Join by simply adding a filter that discards rows with
        // NULLs in the right side columns
        for (srcdst, ex_qge) in &existing_qg.edges {
            match *ex_qge {
                QueryGraphEdge::Join(_) => {
                    if !new_qg.edges.contains_key(srcdst) {
                        return None;
                    }
                    let new_qge = &new_qg.edges[srcdst];
                    match *new_qge {
                        QueryGraphEdge::Join(_) => {}
                        // If there is no matching Join edge, we cannot reuse
                        _ => return None,
                    }
                }
                QueryGraphEdge::LeftJoin(_) => {
                    if !new_qg.edges.contains_key(srcdst) {
                        return None;
                    }
                    let new_qge = &new_qg.edges[srcdst];
                    match *new_qge {
                        QueryGraphEdge::LeftJoin(_) => {}
                        // If there is no matching LeftJoin edge, we cannot reuse
                        _ => return None,
                    }
                }
                _ => continue,
            }
        }

        // Checks group by compatibility between queries.
        for (srcdst, ex_qge) in &existing_qg.edges {
            match *ex_qge {
                QueryGraphEdge::GroupBy(ref ex_columns) => {
                    if !new_qg.edges.contains_key(srcdst) {
                        return Some(ReuseType::PrefixReuse);
                    }
                    let new_qge = &new_qg.edges[srcdst];
                    match *new_qge {
                        QueryGraphEdge::GroupBy(ref new_columns) => {
                            // GroupBy implication holds if the new QG groups by the same columns as
                            // the original one, or by a *superset* (as we can always apply more
                            // grouped operatinos on top of earlier ones)
                            if new_columns.len() < ex_columns.len() {
                                // more columns in existing QG's GroupBy, so we're done
                                // however, we can still reuse joins and predicates.
                                return Some(ReuseType::PrefixReuse);
                            }
                            for ex_col in ex_columns {
                                // EQG groups by a column that we don't group by, so we can't reuse
                                // the group by nodes, but we can still reuse joins and predicates.
                                if !new_columns.contains(ex_col) {
                                    return Some(ReuseType::PrefixReuse);
                                }
                            }
                        }
                        // If there is no matching GroupBy edge, we cannot reuse the group by clause
                        _ => return Some(ReuseType::PrefixReuse),
                    }
                }
                _ => continue,
            }
        }

        // Check that the new query's predicates imply the existing query's predicate.
        for (name, ex_qgn) in &existing_qg.relations {
            if !new_qg.relations.contains_key(name) {
                return Some(ReuseType::PrefixReuse);
            }
            let new_qgn = &new_qg.relations[name];

            // iterate over predicates and ensure that each
            // matching one on the existing QG is implied by the new one
            for ep in &ex_qgn.predicates {
                let mut matched = false;

                for np in &new_qgn.predicates {
                    if complex_predicate_implies(np, ep) {
                        matched = true;
                        break;
                    }
                }
                if !matched {
                    // We found no matching predicate for np, so we give up now.
                    // However, we can still reuse the join nodes from the existing query.
                    return Some(ReuseType::PrefixReuse);
                }
            }
        }

        // projected columns don't influence the reuse opportunities in this case, since
        // we are only trying to reuse the query partially, not completely extending it.

        return Some(ReuseType::DirectExtension);
    }
}<|MERGE_RESOLUTION|>--- conflicted
+++ resolved
@@ -32,17 +32,10 @@
 impl ReuseConfiguration for Relaxed {
     fn reuse_candidates<'a>(
         qg: &QueryGraph,
-<<<<<<< HEAD
-        query_graphs: &'a HashMap<u64, QueryGraph>,
-    ) -> Vec<(ReuseType, &'a QueryGraph, u64)> {
-        let mut reuse_candidates = Vec::new();
-        for (k, existing_qg) in query_graphs {
-=======
         query_graphs: &'a HashMap<u64, (QueryGraph, MirQuery)>,
     ) -> Vec<(ReuseType, (u64, &'a QueryGraph))> {
         let mut reuse_candidates = Vec::new();
         for (sig, &(ref existing_qg, _)) in query_graphs {
->>>>>>> 84e01c70
             if existing_qg
                 .signature()
                 .is_weak_generalization_of(&qg.signature())
@@ -50,11 +43,7 @@
                 match Self::check_compatibility(&qg, existing_qg) {
                     Some(reuse) => {
                         // QGs are compatible, we can reuse `existing_qg` as part of `qg`!
-<<<<<<< HEAD
-                        reuse_candidates.push((reuse, existing_qg, k.clone()));
-=======
                         reuse_candidates.push((reuse, (sig.clone(), existing_qg)));
->>>>>>> 84e01c70
                     }
                     None => (),
                 }

--- conflicted
+++ resolved
@@ -21,7 +21,6 @@
     pub nworkers: usize,
     pub nreaders: usize,
     pub logging: bool,
-    pub randomize_ports: bool,
     pub concurrent_replays: usize,
     pub replay_batch_timeout: time::Duration,
     pub replay_batch_size: usize,
@@ -35,7 +34,6 @@
             partial: true,
             sharding: None,
             logging: false,
-            randomize_ports: false,
             local,
             nworkers,
             nreaders: 1,
@@ -106,12 +104,6 @@
         self.sharding = None;
         self
     }
-
-    #[allow(dead_code)]
-    pub fn with_random_ports(mut self) -> Self {
-        self.randomize_ports = true;
-        self
-    }
 }
 
 pub fn make(s: Setup, persistence_params: PersistenceParameters) -> Graph {
@@ -132,15 +124,7 @@
     if s.logging {
         g.log_with(distributary::logger_pls());
     }
-<<<<<<< HEAD
-    if s.randomize_ports {
-        g.set_internal_port(0);
-        g.set_external_port(0);
-    }
-    let graph = g.build();
-=======
     let mut graph = g.build_local();
->>>>>>> e5fae1fb
 
     let recipe = "# base tables
                CREATE TABLE Article (id int, title varchar(255), PRIMARY KEY(id));
@@ -215,7 +199,6 @@
                             WHERE Article.id = U.id AND Article.id = ? \
                             GROUP BY Article.id;";
 
-
         if self.setup.stupid {
             self.graph.install_recipe(stupid_recipe.to_owned()).unwrap();
         } else {

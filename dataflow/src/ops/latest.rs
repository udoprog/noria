--- conflicted
+++ resolved
@@ -83,19 +83,9 @@
                         // empty set before processing!
                         misses.push(Miss {
                             on: *us,
-<<<<<<< HEAD
-                            lookup_idx: vec![self.key[0]],
-                            lookup_cols: vec![self.key[0]],
-                            replay_cols: replay_key_col.map(|col| {
-                                debug_assert_eq!(col, self.key[0]);
-                                // since latest is an identity, we don't need to map this output
-                                // column to an input column.
-                                vec![col]
-                            }),
-=======
+                            lookup_idx: vec![self.key],
                             lookup_cols: vec![self.key],
                             replay_cols: replay_key_cols.map(Vec::from),
->>>>>>> a7d06a0f
                             record: r.extract().0,
                         });
                         None

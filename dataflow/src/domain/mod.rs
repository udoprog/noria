use petgraph::graph::NodeIndex;
use std::cell;
use std::cmp;
use std::collections::hash_map::Entry;
use std::collections::{HashMap, HashSet, VecDeque};
use std::mem;
use std::sync::atomic::{AtomicUsize, Ordering};
use std::sync::{Arc, Mutex};
use std::time;

use std::net::SocketAddr;

use channel::poll::{PollEvent, ProcessResult};
<<<<<<< HEAD
=======
use channel::TcpSender;
use checktable;
>>>>>>> 4ce18b05
use debug;
use group_commit::{GroupCommitQueueSet};
use payload::{ControlReplyPacket, ReplayPieceContext, ReplayTransactionState, TransactionState};
use prelude::*;
use slog::Logger;
use statistics;
use timekeeper::{RealTime, SimpleTracker, ThreadTime, Timer, TimerSet};
use transactions;
use Readers;

type EnqueuedSends = Vec<(ReplicaAddr, Box<Packet>)>;

#[derive(Clone, Debug, Serialize, Deserialize, PartialEq)]
pub struct Config {
    pub concurrent_replays: usize,
    pub replay_batch_timeout: time::Duration,
}

const BATCH_SIZE: usize = 256;

const NANOS_PER_SEC: u64 = 1_000_000_000;
macro_rules! dur_to_ns {
    ($d:expr) => {{
        let d = $d;
        d.as_secs() * NANOS_PER_SEC + d.subsec_nanos() as u64
    }};
}

#[allow(missing_docs)]
#[derive(Eq, PartialEq, Ord, PartialOrd, Hash, Clone, Copy, Debug, Serialize, Deserialize)]
pub struct Index(usize);

impl From<usize> for Index {
    fn from(i: usize) -> Self {
        Index(i)
    }
}

impl Into<usize> for Index {
    fn into(self) -> usize {
        self.0
    }
}

#[allow(missing_docs)]
impl Index {
    pub fn index(&self) -> usize {
        self.0
    }
}

#[derive(Debug)]
enum DomainMode {
    Forwarding,
    Replaying {
        to: LocalNodeIndex,
        buffered: VecDeque<Box<Packet>>,
        passes: usize,
    },
}

impl PartialEq for DomainMode {
    fn eq(&self, other: &Self) -> bool {
        match (self, other) {
            (&DomainMode::Forwarding, &DomainMode::Forwarding) => true,
            _ => false,
        }
    }
}

enum TriggerEndpoint {
    None,
    Start(Vec<usize>),
    End(bool, Vec<TcpSender<Box<Packet>>>),
    Local(Vec<usize>),
}

struct ReplayPath {
    source: Option<LocalNodeIndex>,
    path: Vec<ReplayPathSegment>,
    notify_done: bool,
    trigger: TriggerEndpoint,
}

type Hole = (Vec<usize>, Vec<DataType>);
type Redo = (Tag, Vec<DataType>);
/// When a replay misses while being processed, it triggers a replay to backfill the hole that it
/// missed in. We need to ensure that when this happens, we re-run the original replay to fill the
/// hole we *originally* were trying to fill.
///
/// This comes with some complexity:
///
///  - If two replays both hit the *same* hole, we should only request a backfill of it once, but
///    need to re-run *both* replays when the hole is filled.
///  - If one replay hits two *different* holes, we should backfill both holes, but we must ensure
///    that we only re-run the replay once when both holes have been filled.
///
/// To keep track of this, we use the `Waiting` structure below. One is created for every node with
/// at least one outstanding backfill, and contains the necessary bookkeeping to ensure the two
/// behaviors outlined above.
///
/// Note that in the type aliases above, we have chosen to use Vec<usize> instead of Tag to
/// identify a hole. This is because there may be more than one Tag used to fill a given hole, and
/// the set of columns uniquely identifies the set of tags.
#[derive(Debug, Default)]
struct Waiting {
    /// For each eventual redo, how many holes are we waiting for?
    holes: HashMap<Redo, usize>,
    /// For each hole, which redos do we expect we'll have to do?
    redos: HashMap<Hole, HashSet<Redo>>,
}

/// Struct sent to a worker to start a domain.
#[derive(Clone, Debug, Serialize, Deserialize)]
pub struct DomainBuilder {
    /// The domain's index.
    pub index: Index,
    /// The shard ID represented by this `DomainBuilder`.
    pub shard: usize,
    /// The number of shards in the domain.
    pub nshards: usize,
    /// The nodes in the domain.
    pub nodes: DomainNodes,
    /// The domain's persistence setting.
    pub persistence_parameters: PersistenceParameters,
    /// The starting timestamp.
    pub ts: i64,
    /// The socket address at which this domain receives control messages.
    pub control_addr: SocketAddr,
    /// The socket address for debug interactions with this domain.
    pub debug_addr: Option<SocketAddr>,
    /// Configuration parameters for the domain.
    pub config: Config,
}

impl DomainBuilder {
    /// Starts up the domain represented by this `DomainBuilder`.
    pub fn build(
        self,
        log: Logger,
        readers: Readers,
        channel_coordinator: Arc<ChannelCoordinator>,
        addr: SocketAddr,
        state_size: Arc<AtomicUsize>,
    ) -> Domain {
        // initially, all nodes are not ready
        let not_ready = self.nodes
            .values()
            .map(|n| *n.borrow().local_addr())
            .collect();

        let shard = if self.nshards == 1 {
            None
        } else {
            Some(self.shard)
        };

        let log = log.new(o!("domain" => self.index.0, "shard" => self.shard));

        let debug_tx = self.debug_addr
            .as_ref()
            .map(|addr| TcpSender::connect(addr).unwrap());
        let control_reply_tx = TcpSender::connect(&self.control_addr).unwrap();

        let transaction_state = transactions::DomainState::new(self.index, self.ts);
        let group_commit_queues =
            GroupCommitQueueSet::new(&self.persistence_parameters);

        Domain {
            index: self.index,
            shard,
            _nshards: self.nshards,
            domain_addr: addr,

            transaction_state,
            persistence_parameters: self.persistence_parameters,
            nodes: self.nodes,
            state: StateMap::default(),
            log,
            not_ready,
            mode: DomainMode::Forwarding,
            waiting: Default::default(),
            reader_triggered: Default::default(),
            replay_paths: Default::default(),

            ingress_inject: Default::default(),

            readers,
            inject: None,
            _debug_tx: debug_tx,
            control_reply_tx,
            channel_coordinator,

            buffered_replay_requests: Default::default(),
            has_buffered_replay_requests: false,
            replay_batch_timeout: self.config.replay_batch_timeout,

            concurrent_replays: 0,
            max_concurrent_replays: self.config.concurrent_replays,
            replay_request_queue: Default::default(),

            group_commit_queues,

            state_size: state_size,
            total_time: Timer::new(),
            total_ptime: Timer::new(),
            wait_time: Timer::new(),
            process_times: TimerSet::new(),
            process_ptimes: TimerSet::new(),
        }
    }
}

pub struct Domain {
    index: Index,
    shard: Option<usize>,
    _nshards: usize,
    domain_addr: SocketAddr,

    nodes: DomainNodes,
    state: StateMap,
    log: Logger,

    not_ready: HashSet<LocalNodeIndex>,

    ingress_inject: Map<(usize, Vec<DataType>)>,

    transaction_state: transactions::DomainState,
    persistence_parameters: PersistenceParameters,

    mode: DomainMode,
    waiting: Map<Waiting>,
    replay_paths: HashMap<Tag, ReplayPath>,
    reader_triggered: Map<HashSet<Vec<DataType>>>,

    concurrent_replays: usize,
    max_concurrent_replays: usize,
    replay_request_queue: VecDeque<(Tag, Vec<DataType>)>,

    readers: Readers,
    inject: Option<Box<Packet>>,
    _debug_tx: Option<TcpSender<debug::DebugEvent>>,
    control_reply_tx: TcpSender<ControlReplyPacket>,
    channel_coordinator: Arc<ChannelCoordinator>,

    buffered_replay_requests: HashMap<Tag, (time::Instant, HashSet<Vec<DataType>>)>,
    has_buffered_replay_requests: bool,
    replay_batch_timeout: time::Duration,

    group_commit_queues: GroupCommitQueueSet,

    state_size: Arc<AtomicUsize>,
    total_time: Timer<SimpleTracker, RealTime>,
    total_ptime: Timer<SimpleTracker, ThreadTime>,
    wait_time: Timer<SimpleTracker, RealTime>,
    process_times: TimerSet<LocalNodeIndex, SimpleTracker, RealTime>,
    process_ptimes: TimerSet<LocalNodeIndex, SimpleTracker, ThreadTime>,
}

impl Domain {
    fn find_tags_and_replay(
        &mut self,
        miss_key: Vec<DataType>,
        miss_columns: &[usize],
        miss_in: LocalNodeIndex,
        sends: &mut EnqueuedSends,
    ) {
        let mut found = false;
        let tags: Vec<Tag> = self.replay_paths.keys().cloned().collect();
        for tag in tags {
            if let TriggerEndpoint::Start(..) = self.replay_paths[&tag].trigger {
                continue;
            }
            {
                let p = self.replay_paths[&tag].path.last().unwrap();
                if p.node != miss_in {
                    continue;
                }
                assert!(p.partial_key.is_some());
                let pkey = p.partial_key.as_ref().unwrap();
                if &pkey[..] != miss_columns {
                    continue;
                }
            }

            // send a message to the source domain(s) responsible
            // for the chosen tag so they'll start replay.
            let key = miss_key.clone(); // :(
            if let TriggerEndpoint::Local(..) = self.replay_paths[&tag].trigger {
                trace!(self.log,
                       "got replay request";
                       "tag" => tag.id(),
                       "key" => format!("{:?}", key)
                );
                self.seed_replay(tag, &key[..], None, sends);
                found = true;
                continue;
            }

            // NOTE: due to max_concurrent_replays, it may be that we only replay from *some* of
            // these ancestors now, and some later. this will cause more of the replay to be
            // buffered up at the union above us, but that's probably fine.
            self.request_partial_replay(tag, key);
            found = true;
            continue;
        }

        if !found {
            unreachable!(format!(
                "no tag found to fill missing value {:?} in {}.{:?}",
                miss_key, miss_in, miss_columns
            ));
        }
    }

    fn on_replay_miss(
        &mut self,
        miss_in: LocalNodeIndex,
        miss_columns: &[usize],
        replay_key: Vec<DataType>,
        miss_key: Vec<DataType>,
        needed_for: Tag,
        sends: &mut EnqueuedSends,
    ) {
        use std::collections::hash_map::Entry;
        use std::ops::AddAssign;

        // when the replay eventually succeeds, we want to re-do the replay.
        let mut w = self.waiting.remove(&miss_in).unwrap_or_default();

        let mut redundant = false;
        let redo = (needed_for, replay_key.clone());
        match w.redos.entry((Vec::from(miss_columns), miss_key.clone())) {
            Entry::Occupied(e) => {
                // we have already requested backfill of this key
                // remember to notify this Redo when backfill completes
                if e.into_mut().insert(redo.clone()) {
                    // this Redo should wait for this backfill to complete before redoing
                    w.holes.entry(redo).or_default().add_assign(1);
                }
                redundant = true;
            }
            Entry::Vacant(e) => {
                // we haven't already requested backfill of this key
                let mut redos = HashSet::new();
                // remember to notify this Redo when backfill completes
                redos.insert(redo.clone());
                e.insert(redos);
                // this Redo should wait for this backfill to complete before redoing
                w.holes.entry(redo).or_default().add_assign(1);
            }
        }

        self.waiting.insert(miss_in, w);
        if redundant {
            return;
        }

        self.find_tags_and_replay(miss_key, miss_columns, miss_in, sends);
    }

    fn send_partial_replay_request(&mut self, tag: Tag, key: Vec<DataType>) {
        debug_assert!(self.concurrent_replays < self.max_concurrent_replays);
        if let TriggerEndpoint::End(shuffled, ref mut triggers) =
            self.replay_paths.get_mut(&tag).unwrap().trigger
        {
            if triggers.len() != 1 && shuffled {
                // source is sharded by a different key than we are doing lookups for,
                // so we need to trigger on all the shards.
                self.concurrent_replays += 1;
                trace!(self.log, "sending shuffled shard replay request";
                       "tag" => ?tag,
                       "key" => ?key,
                       "buffered" => self.replay_request_queue.len(),
                       "concurrent" => self.concurrent_replays,
                       );

                for trigger in triggers {
                    if trigger
                        .send(box Packet::RequestPartialReplay {
                            tag,
                            key: key.clone(), // sad to clone here
                        })
                        .is_err()
                    {
                        // we're shutting down -- it's fine.
                    }
                }
                return;
            }

            // TODO: if we're sharded by a different key than the source, then we could cause
            // replay responses to be sent to *other* shards too in response to our request :/

            // find right shard. it's important that we only request a replay from the right
            // shard, because otherwise all the other shard domains will miss, and then request
            // replays themselves for the miss key. however, the response to that request will
            // never be routed to them, leading to infinite loops and whatnot.
            let shard = if triggers.len() == 1 {
                0
            } else {
                assert_eq!(key.len(), 1);
                ::shard_by(&key[0], triggers.len())
            };
            self.concurrent_replays += 1;
            trace!(self.log, "sending replay request";
                   "tag" => ?tag,
                   "key" => ?key,
                   "buffered" => self.replay_request_queue.len(),
                   "concurrent" => self.concurrent_replays,
                   );
            if triggers[shard]
                .send(box Packet::RequestPartialReplay { tag, key })
                .is_err()
            {
                // we're shutting down -- it's fine.
            }
        } else {
            unreachable!("asked to replay along non-existing path")
        }
    }

    fn request_partial_replay(&mut self, tag: Tag, key: Vec<DataType>) {
        if self.concurrent_replays < self.max_concurrent_replays {
            assert_eq!(self.replay_request_queue.len(), 0);
            self.send_partial_replay_request(tag, key);
        } else {
            trace!(self.log, "buffering replay request";
                   "tag" => ?tag,
                   "key" => ?key,
                   "buffered" => self.replay_request_queue.len(),
                   );
            self.replay_request_queue.push_back((tag, key));
        }
    }

    fn finished_partial_replay(&mut self, tag: &Tag, num: usize) {
        match self.replay_paths[tag].trigger {
            TriggerEndpoint::End(..) => {
                // A backfill request we made to another domain was just satisfied!
                // We can now issue another request from the concurrent replay queue.
                // However, since unions require multiple backfill requests, but produce only one
                // backfill reply, we need to check how many requests we're now free to issue. If
                // we just naively release one slot here, a union with two parents would mean that
                // `self.concurrent_replays` constantly grows by +1 (+2 for the backfill requests,
                // -1 when satisfied), which would lead to a deadlock!
                let mut requests_satisfied = {
                    let last = self.replay_paths[tag].path.last().unwrap();
                    self.replay_paths
                        .iter()
                        .filter(|&(_, p)| {
                            if let TriggerEndpoint::End(..) = p.trigger {
                                let p = p.path.last().unwrap();
                                p.node == last.node && p.partial_key == last.partial_key
                            } else {
                                false
                            }
                        })
                        .count()
                };

                // we also sent that many requests *per key*.
                requests_satisfied *= num;

                // TODO: figure out why this can underflow
                self.concurrent_replays =
                    self.concurrent_replays.saturating_sub(requests_satisfied);
                trace!(self.log, "notified of finished replay";
                       "#done" => requests_satisfied,
                       "ongoing" => self.concurrent_replays,
                       );
                debug_assert!(self.concurrent_replays < self.max_concurrent_replays);
                while self.concurrent_replays < self.max_concurrent_replays {
                    if let Some((tag, key)) = self.replay_request_queue.pop_front() {
                        trace!(self.log, "releasing replay request";
                               "tag" => ?tag,
                               "key" => ?key,
                               "left" => self.replay_request_queue.len(),
                               "ongoing" => self.concurrent_replays,
                               );
                        self.send_partial_replay_request(tag, key);
                    } else {
                        return;
                    }
                }
            }
            TriggerEndpoint::Local(..) => {
                // didn't count against our quote, so we're also not decementing
            }
            TriggerEndpoint::Start(..) | TriggerEndpoint::None => {
                unreachable!();
            }
        }
    }

    fn dispatch(
        &mut self,
        m: Box<Packet>,
        enable_output: bool,
        sends: &mut EnqueuedSends,
        executor: Option<&Executor>,
    ) -> HashMap<LocalNodeIndex, Vec<Record>> {
        let src = m.link().src;
        let me = m.link().dst;
        let mut output_messages = HashMap::new();

        match self.mode {
            DomainMode::Forwarding => (),
            DomainMode::Replaying {
                ref to,
                ref mut buffered,
                ..
            } if to == &me =>
            {
                buffered.push_back(m);
                return output_messages;
            }
            DomainMode::Replaying { .. } => (),
        }

        if !self.not_ready.is_empty() && self.not_ready.contains(&me) {
            return output_messages;
        }

        let (mut m, evictions) = {
            let mut n = self.nodes[&me].borrow_mut();
            self.process_times.start(me);
            self.process_ptimes.start(me);
            let mut m = Some(m);
            let (misses, captured) = n.process(
                &mut m,
                None,
                &mut self.state,
                &self.nodes,
                self.shard,
                true,
                sends,
                executor,
            );
            assert_eq!(captured.len(), 0);
            self.process_ptimes.stop();
            self.process_times.stop();

            if m.is_none() {
                // no need to deal with our children if we're not sending them anything
                return output_messages;
            }

            // normally, we ignore misses during regular forwarding.
            // however, we have to be a little careful in the case of joins.
            let evictions = if n.is_internal() && n.is_join() && !misses.is_empty() {
                // there are two possible cases here:
                //
                //  - this is a write that will hit a hole in every downstream materialization.
                //    dropping it is totally safe!
                //  - this is a write that will update an entry in some downstream materialization.
                //    this is *not* allowed! we *must* ensure that downstream remains up to date.
                //    but how can we? we missed in the other side of the join, so we can't produce
                //    the necessary output record... what we *can* do though is evict from any
                //    downstream, and then we guarantee that we're in case 1!
                //
                // if you're curious about how we may have ended up in case 2 above, here are two
                // ways:
                //
                //  - some downstream view is partial over the join key. some time in the past, it
                //    requested a replay of key k. that replay produced *no* rows from the side
                //    that was replayed. this in turn means that no lookup was performed on the
                //    other side of the join, and so k wasn't replayed to that other side (which
                //    then still has a hole!). in that case, any subsequent write with k in the
                //    join column from the replay side will miss in the other side.
                //  - some downstream view is partial over a column that is *not* the join key. in
                //    the past, it replayed some key k, which means that we aren't allowed to drop
                //    any write with k in that column. now, a write comes along with k in that
                //    replay column, but with some hitherto unseen key z in the join column. if the
                //    replay of k never caused a lookup of z in the other side of the join, then
                //    the other side will have a hole. thus, we end up in the situation where we
                //    need to forward a write through the join, but we miss.
                //
                // unfortunately, we can't easily distinguish between the case where we have to
                // evict and the case where we don't (at least not currently), so we *always* need
                // to evict when this happens. this shouldn't normally be *too* bad, because writes
                // are likely to be dropped before they even reach the join in most benign cases
                // (e.g., in an ingress). this can be remedied somewhat in the future by ensuring
                // that the first of the two causes outlined above can't happen (by always doing a
                // lookup on the replay key, even if there are now rows). then we know that the
                // *only* case where we have to evict is when the replay key != the join key.
                //
                // but, for now, here we go:
                // first, what partial replay paths go through this node?
                let from = self.nodes[&src].borrow().global_addr();
                let deps: Vec<_> = self.replay_paths
                    .iter()
                    .filter_map(|(&tag, rp)| {
                        rp.path
                            .iter()
                            .find(|rps| rps.node == me)
                            .and_then(|rps| rps.partial_key.as_ref())
                            .and_then(|keys| {
                                // we need to find the *input* column that produces that output.
                                //
                                // if one of the columns for this replay path's keys does not
                                // resolve into the ancestor we got the update from, we don't need
                                // to issue an eviction for that path. this is because we *missed*
                                // on the join column in the other side, so we *know* it can't have
                                // forwarded anything related to the write we're now handling.
                                keys.iter()
                                    .map(|&k| {
                                        n.parent_columns(k)
                                            .into_iter()
                                            .find(|&(ni, _)| ni == from)
                                            .ok_or(())
                                            .map(|k| k.1.unwrap())
                                    })
                                    .collect::<Result<Vec<_>, _>>()
                                    .ok()
                            })
                            .map(move |k| (tag, k))
                    })
                    .collect();

                let mut evictions = HashMap::new();
                for miss in misses {
                    for &(tag, ref keys) in &deps {
                        evictions.entry(tag).or_insert_with(HashSet::new).insert(
                            keys.into_iter()
                                .map(|&key| miss.record[key].clone())
                                .collect(),
                        );
                    }
                }

                Some(evictions)
            } else {
                None
            };

            (m, evictions)
        };

        if let Some(evictions) = evictions {
            // now send evictions for all the (tag, [key]) things in evictions
            for (tag, keys) in evictions {
                self.handle_eviction(
                    Box::new(Packet::EvictKeys {
                        keys: keys.into_iter().collect(),
                        link: Link::new(src, me),
                        tag: tag,
                    }),
                    sends,
                );
            }
        }

        match m.as_ref().unwrap() {
            m @ &box Packet::Message { .. } if m.is_empty() => {
                // no need to deal with our children if we're not sending them anything
                return output_messages;
            }
            &box Packet::Message { .. } => {}
            &box Packet::Transaction { .. } => {
                // Any message with a timestamp (ie part of a transaction) must flow through the
                // entire graph, even if there are no updates associated with it.
            }
            &box Packet::ReplayPiece { .. } => {
                unreachable!("replay should never go through dispatch");
            }
            ref m => unreachable!("dispatch process got {:?}", m),
        }

        let nchildren = self.nodes[&me].borrow().nchildren();
        for i in 0..nchildren {
            // avoid cloning if we can
            let mut m = if i == nchildren - 1 {
                m.take().unwrap()
            } else {
                m.as_ref().map(|m| box m.clone_data()).unwrap()
            };

            let childi = *self.nodes[&me].borrow().child(i);
            let (child_is_output, child_is_merger) = {
                // XXX: shouldn't NLL make this unnecessary?
                let c = self.nodes[&childi].borrow();
                (c.is_output(), c.is_shard_merger())
            };

            if enable_output || !child_is_output {
                if child_is_merger {
                    // we need to preserve the egress src (which includes shard identifier)
                } else {
                    m.link_mut().src = me;
                }
                m.link_mut().dst = childi;

                for (k, mut v) in self.dispatch(m, enable_output, sends, None) {
                    use std::collections::hash_map::Entry;
                    match output_messages.entry(k) {
                        Entry::Occupied(mut rs) => rs.get_mut().append(&mut v),
                        Entry::Vacant(slot) => {
                            slot.insert(v);
                        }
                    }
                }
            } else {
                let mut data = m.take_data();
                match output_messages.entry(childi) {
                    Entry::Occupied(entry) => {
                        entry.into_mut().append(&mut data);
                    }
                    Entry::Vacant(entry) => {
                        entry.insert(data.into());
                    }
                };
            }
        }

        output_messages
    }

    pub fn transactional_dispatch(
        &mut self,
        messages: Vec<Box<Packet>>,
        sends: &mut EnqueuedSends,
        executor: Option<&Executor>,
    ) {
        assert!(!messages.is_empty());

        let mut egress_messages = HashMap::new();
        let (ts, tracer) = if let Packet::Transaction {
            state: ref ts @ TransactionState::Committed(..),
            ref tracer,
            ..
        } = *messages[0]
        {
            (ts.clone(), tracer.clone())
        } else {
            unreachable!();
        };

        for m in messages {
            let new_messages = self.dispatch(m, false, sends, executor);

            for (key, mut value) in new_messages {
                egress_messages
                    .entry(key)
                    .or_insert_with(Vec::new)
                    .append(&mut value);
            }
        }

        let base = if let TransactionState::Committed(_, base, _) = ts {
            base
        } else {
            unreachable!()
        };

        for n in self.transaction_state.egress_for(base) {
            let n = &self.nodes[n];
            let data = match egress_messages.entry(*n.borrow().local_addr()) {
                Entry::Occupied(entry) => entry.remove().into(),
                _ => Records::default(),
            };

            let addr = *n.borrow().local_addr();
            // TODO: message should be from actual parent, not self.
            // FIXME: source address here needs to be shard index for sharded egress
            let m = if n.borrow().is_transactional() {
                box Packet::Transaction {
                    link: Link::new(addr, addr),
                    src: None,
                    data: data,
                    state: ts.clone(),
                    tracer: tracer.clone(),
                    senders: vec![],
                }
            } else {
                // The packet is about to hit a non-transactional output node (which could be an
                // egress node), so it must be converted to a normal normal message.
                box Packet::Message {
                    link: Link::new(addr, addr),
                    src: None,
                    data: data,
                    tracer: tracer.clone(),
                    senders: vec![],
                }
            };

            if !self.not_ready.is_empty() && self.not_ready.contains(&addr) {
                continue;
            }

            self.process_times.start(addr);
            self.process_ptimes.start(addr);
            let mut m = Some(m);
            self.nodes[&addr].borrow_mut().process(
                &mut m,
                None,
                &mut self.state,
                &self.nodes,
                self.shard,
                true,
                sends,
                None,
            );
            self.process_ptimes.stop();
            self.process_times.stop();
            assert_eq!(n.borrow().nchildren(), 0);
        }
    }

    fn process_transactions(&mut self, sends: &mut EnqueuedSends, executor: Option<&Executor>) {
        loop {
            match self.transaction_state.get_next_event() {
                transactions::Event::Transaction(m) => {
                    self.transactional_dispatch(m, sends, executor)
                }
                transactions::Event::StartMigration => {
                    self.control_reply_tx
                        .send(ControlReplyPacket::ack())
                        .unwrap();
                }
                transactions::Event::CompleteMigration => {}
                transactions::Event::SeedReplay(tag, key, rts) => {
                    self.seed_replay(tag, &key[..], Some(rts), sends)
                }
                transactions::Event::Replay(m) => self.handle_replay(m, sends),
                transactions::Event::None => break,
            }
        }
    }

    fn handle(&mut self, m: Box<Packet>, sends: &mut EnqueuedSends, executor: Option<&Executor>) {
        m.trace(PacketEvent::Handle);

        match *m {
            Packet::Message { .. } => {
                self.dispatch(m, true, sends, executor);
            }
            Packet::Transaction { .. }
            | Packet::StartMigration { .. }
            | Packet::CompleteMigration { .. }
            | Packet::ReplayPiece {
                transaction_state: Some(_),
                ..
            } => {
                self.transaction_state.handle(m);
                self.process_transactions(sends, executor);
            }
            Packet::ReplayPiece { .. } => {
                self.handle_replay(m, sends);
            }
            Packet::Evict { .. } | Packet::EvictKeys { .. } => {
                self.handle_eviction(m, sends);
            }
            consumed => {
                match consumed {
                    // workaround #16223
                    Packet::AddNode { node, parents } => {
                        let addr = *node.local_addr();
                        self.not_ready.insert(addr);

                        for p in parents {
                            self.nodes
                                .get_mut(&p)
                                .unwrap()
                                .borrow_mut()
                                .add_child(*node.local_addr());
                        }
                        self.nodes.insert(addr, cell::RefCell::new(node));
                        trace!(self.log, "new node incorporated"; "local" => addr.id());
                    }
                    Packet::RemoveNodes { nodes } => {
                        for node in &nodes {
                            self.nodes[node].borrow_mut().remove();
                            self.state.remove(node);
                            trace!(self.log, "node removed"; "local" => node.id());
                        }

                        for node in nodes {
                            for cn in self.nodes.iter_mut() {
                                cn.1.borrow_mut().try_remove_child(node);
                            }
                        }
                    }
                    Packet::AddBaseColumn {
                        node,
                        field,
                        default,
                    } => {
                        let mut n = self.nodes[&node].borrow_mut();
                        n.add_column(&field);
                        if n.is_internal() && n.get_base().is_some() {
                            n.get_base_mut().unwrap().add_column(default);
                        } else if n.is_ingress() {
                            self.ingress_inject
                                .entry(node)
                                .or_insert_with(|| (n.fields().len(), Vec::new()))
                                .1
                                .push(default);
                        } else {
                            unreachable!("node unrelated to base got AddBaseColumn");
                        }
                        self.control_reply_tx
                            .send(ControlReplyPacket::ack())
                            .unwrap();
                    }
                    Packet::DropBaseColumn { node, column } => {
                        let mut n = self.nodes[&node].borrow_mut();
                        n.get_base_mut()
                            .expect("told to drop base column from non-base node")
                            .drop_column(column);
                        self.control_reply_tx
                            .send(ControlReplyPacket::ack())
                            .unwrap();
                    }
                    Packet::UpdateEgress {
                        node,
                        new_tx,
                        new_tag,
                    } => {
                        let mut n = self.nodes[&node].borrow_mut();
                        n.with_egress_mut(move |e| {
                            if let Some((node, local, addr)) = new_tx {
                                e.add_tx(node, local, addr);
                            }
                            if let Some(new_tag) = new_tag {
                                e.add_tag(new_tag.0, new_tag.1);
                            }
                        });
                    }
                    Packet::UpdateSharder { node, new_txs } => {
                        let mut n = self.nodes[&node].borrow_mut();
                        n.with_sharder_mut(move |s| {
                            s.add_sharded_child(new_txs.0, new_txs.1);
                        });
                    }
                    Packet::AddStreamer { node, new_streamer } => {
                        let mut n = self.nodes[&node].borrow_mut();
                        n.with_reader_mut(|r| r.add_streamer(new_streamer).unwrap())
                            .unwrap();
                    }
                    Packet::StateSizeProbe { node } => {
                        let row_count =
                            self.state.get(&node).map(|state| state.rows()).unwrap_or(0);
                        let mem_size = self.state
                            .get(&node)
                            .map(|state| state.deep_size_of())
                            .unwrap_or(0);
                        self.control_reply_tx
                            .send(ControlReplyPacket::StateSize(row_count, mem_size))
                            .unwrap();
                    }
                    Packet::PrepareState { node, state } => {
                        use payload::InitialState;
                        match state {
                            InitialState::PartialLocal(index) => {
                                if !self.state.contains_key(&node) {
                                    self.state.insert(node, box MemoryState::default());
                                }
                                let state = self.state.get_mut(&node).unwrap();
                                for (key, tags) in index {
                                    info!(self.log, "told to prepare partial state";
                                           "key" => ?key,
                                           "tags" => ?tags);
                                    state.add_key(&key[..], Some(tags));
                                }
                            }
                            InitialState::IndexedLocal(index) => {
                                if !self.state.contains_key(&node) {
                                    self.state.insert(node, box MemoryState::default());
                                }
                                let state = self.state.get_mut(&node).unwrap();
                                for idx in index {
                                    info!(self.log, "told to prepare full state";
                                           "key" => ?idx);
                                    state.add_key(&idx[..], None);
                                }
                            }
                            InitialState::PartialGlobal {
                                gid,
                                cols,
                                key,
                                trigger_domain: (trigger_domain, shards),
                            } => {
                                use backlog;
                                let txs = Mutex::new(
                                    (0..shards)
                                        .map(|shard| {
                                            self.channel_coordinator
                                                .get_unbounded_tx(&(trigger_domain, shard))
                                                .unwrap()
                                        })
                                        .collect::<Vec<_>>(),
                                );
                                let k = key.clone(); // ugh
                                let (r_part, w_part) =
                                    backlog::new_partial(cols, &k[..], move |miss| {
                                        let mut txs = txs.lock().unwrap();
                                        let tx = if txs.len() == 1 {
                                            &mut txs[0]
                                        } else {
                                            // TODO: compound reader
                                            assert_eq!(miss.len(), 1);

                                            let n = txs.len();
                                            &mut txs[::shard_by(&miss[0], n)]
                                        };

                                        let mut m = box Packet::RequestReaderReplay {
                                            key: Vec::from(miss),
                                            cols: key.clone(),
                                            node: node,
                                        };

                                        if tx.1 {
                                            m = m.make_local();
                                        }
                                        tx.0.send(m).unwrap();
                                    });

                                let mut n = self.nodes[&node].borrow_mut();
                                n.with_reader_mut(|r| {
                                    let token_generator = r.token_generator().cloned();
                                    assert!(
                                        self.readers
                                            .lock()
                                            .unwrap()
                                            .insert(
                                                (gid, *self.shard.as_ref().unwrap_or(&0)),
                                                (r_part, token_generator)
                                            )
                                            .is_none()
                                    );

                                    // make sure Reader is actually prepared to receive state
                                    r.set_write_handle(w_part)
                                }).unwrap();
                            }
                            InitialState::Global { gid, cols, key } => {
                                use backlog;
                                let (r_part, w_part) = backlog::new(cols, &key[..]);

                                let mut n = self.nodes[&node].borrow_mut();
                                n.with_reader_mut(|r| {
                                    let token_generator = r.token_generator().cloned();
                                    assert!(
                                        self.readers
                                            .lock()
                                            .unwrap()
                                            .insert(
                                                (gid, *self.shard.as_ref().unwrap_or(&0)),
                                                (r_part, token_generator)
                                            )
                                            .is_none()
                                    );

                                    // make sure Reader is actually prepared to receive state
                                    r.set_write_handle(w_part)
                                }).unwrap();
                            }
                        }
                    }
                    Packet::SetupReplayPath {
                        tag,
                        source,
                        path,
                        notify_done,
                        trigger,
                    } => {
                        // let coordinator know that we've registered the tagged path
                        self.control_reply_tx
                            .send(ControlReplyPacket::ack())
                            .unwrap();

                        if notify_done {
                            info!(self.log,
                                  "told about terminating replay path {:?}",
                                  path;
                                  "tag" => tag.id()
                            );
                        // NOTE: we set self.replaying_to when we first receive a replay with
                        // this tag
                        } else {
                            info!(self.log, "told about replay path {:?}", path; "tag" => tag.id());
                        }

                        use payload;
                        let trigger = match trigger {
                            payload::TriggerEndpoint::None => TriggerEndpoint::None,
                            payload::TriggerEndpoint::Start(v) => TriggerEndpoint::Start(v),
                            payload::TriggerEndpoint::Local(v) => TriggerEndpoint::Local(v),
                            payload::TriggerEndpoint::End(shuffled, domain, shards) => {
                                TriggerEndpoint::End(
                                    shuffled,
                                    (0..shards)
                                        .map(|shard| {
                                            // TODO: take advantage of local channels for replay paths.
                                            self.channel_coordinator
                                                .get_unbounded_tx(&(domain, shard))
                                                .unwrap()
                                                .0
                                        })
                                        .collect(),
                                )
                            }
                        };

                        self.replay_paths.insert(
                            tag,
                            ReplayPath {
                                source,
                                path,
                                notify_done,
                                trigger,
                            },
                        );
                    }
                    Packet::RequestReaderReplay { key, cols, node } => {
                        // the reader could have raced with us filling in the key after some
                        // *other* reader requested it, so let's double check that it indeed still
                        // misses!
                        let still_miss = self.nodes[&node]
                            .borrow_mut()
                            .with_reader_mut(|r| {
                                let w = r.writer_mut()
                                    .expect("reader replay requested for non-materialized reader");
                                // ensure that all writes have been applied
                                w.swap();
                                w.with_key(&key[..])
                                    .try_find_and(|_| ())
                                    .expect("reader replay requested for non-ready reader")
                                    .0
                                    .is_none()
                            })
                            .expect("reader replay requested for non-reader node");

                        // ensure that we haven't already requested a replay of this key
                        if still_miss
                            && self.reader_triggered
                                .entry(node)
                                .or_default()
                                .insert(key.clone())
                        {
                            self.find_tags_and_replay(key, &cols[..], node, sends);
                        }
                    }
                    Packet::RequestPartialReplay { tag, key } => {
                        trace!(
                            self.log,
                           "got replay request";
                           "tag" => tag.id(),
                           "key" => format!("{:?}", key)
                        );
                        self.seed_replay(tag, &key[..], None, sends);
                    }
                    Packet::StartReplay { tag, from } => {
                        use std::thread;
                        assert_eq!(self.replay_paths[&tag].source, Some(from));

                        let start = time::Instant::now();
                        info!(self.log, "starting replay");

                        // we know that the node is materialized, as the migration coordinator
                        // picks path that originate with materialized nodes. if this weren't the
                        // case, we wouldn't be able to do the replay, and the entire migration
                        // would fail.
                        //
                        // we clone the entire state so that we can continue to occasionally
                        // process incoming updates to the domain without disturbing the state that
                        // is being replayed.
                        let state = self.state
                            .get(&from)
                            .expect("migration replay path started with non-materialized node")
                            .cloned_records();

                        debug!(self.log,
                               "current state cloned for replay";
                               "μs" => dur_to_ns!(start.elapsed()) / 1000
                        );

                        let link = Link::new(from, self.replay_paths[&tag].path[0].node);

                        // we're been given an entire state snapshot, but we need to digest it
                        // piece by piece spawn off a thread to do that chunking. however, before
                        // we spin off that thread, we need to send a single Replay message to tell
                        // the target domain to start buffering everything that follows. we can't
                        // do that inside the thread, because by the time that thread is scheduled,
                        // we may already have processed some other messages that are not yet a
                        // part of state.
                        let p = box Packet::ReplayPiece {
                            tag: tag,
                            link: link.clone(),
                            context: ReplayPieceContext::Regular {
                                last: state.is_empty(),
                            },
                            data: Vec::<Record>::new().into(),
                            transaction_state: None,
                        };

                        if !state.is_empty() {
                            let log = self.log.new(o!());
                            let domain_addr = self.domain_addr;

                            let added_cols = self.ingress_inject.get(&from).cloned();
                            let default = {
                                let n = self.nodes[&from].borrow();
                                let mut default = None;
                                if n.is_internal() {
                                    if let Some(b) = n.get_base() {
                                        let mut row = (Vec::new(), true).into();
                                        b.fix(&mut row);
                                        default = Some(row);
                                    }
                                }
                                default
                            };
                            let fix = move |mut r: Vec<DataType>| -> Vec<DataType> {
                                if let Some((start, ref added)) = added_cols {
                                    let rlen = r.len();
                                    r.extend(added.iter().skip(rlen - start).cloned());
                                } else if let Some(ref defaults) = default {
                                    let rlen = r.len();
                                    r.extend(defaults.iter().skip(rlen).cloned());
                                }
                                r
                            };

                            thread::Builder::new()
                                .name(format!(
                                    "replay{}.{}",
                                    self.nodes
                                        .values()
                                        .next()
                                        .unwrap()
                                        .borrow()
                                        .domain()
                                        .index(),
                                    link.src
                                ))
                                .spawn(move || {
                                    use itertools::Itertools;

                                    let mut chunked_replay_tx =
                                        TcpSender::connect(&domain_addr).unwrap();

                                    let start = time::Instant::now();
                                    debug!(log, "starting state chunker"; "node" => %link.dst);

                                    let iter = state.into_iter().chunks(BATCH_SIZE);
                                    let mut iter = iter.into_iter().enumerate().peekable();

                                    // process all records in state to completion within domain
                                    // and then forward on tx (if there is one)
                                    while let Some((i, chunk)) = iter.next() {
                                        use std::iter::FromIterator;
                                        let chunk = Records::from_iter(chunk.into_iter().map(&fix));
                                        let len = chunk.len();
                                        let last = iter.peek().is_none();
                                        let p = box Packet::ReplayPiece {
                                            tag: tag,
                                            link: link.clone(), // to is overwritten by receiver
                                            context: ReplayPieceContext::Regular { last },
                                            data: chunk,
                                            transaction_state: None,
                                        };

                                        trace!(log, "sending batch"; "#" => i, "[]" => len);
                                        if chunked_replay_tx.send(p).is_err() {
                                            warn!(log, "replayer noticed domain shutdown");
                                            break;
                                        }
                                    }

                                    debug!(log,
                                   "state chunker finished";
                                   "node" => %link.dst,
                                   "μs" => dur_to_ns!(start.elapsed()) / 1000
                                );
                                })
                                .unwrap();
                        }

                        self.handle_replay(p, sends);
                    }
                    Packet::Finish(tag, ni) => {
                        self.finish_replay(tag, ni, sends);
                    }
                    Packet::Ready { node, index } => {
                        assert_eq!(self.mode, DomainMode::Forwarding);

                        if !index.is_empty() {
                            let mut s: Box<State> = {
                                let n = self.nodes[&node].borrow();
                                let params = &self.persistence_parameters;
                                match (n.get_base(), &params.mode) {
                                    (Some(base), &DurabilityMode::DeleteOnExit)
                                    | (Some(base), &DurabilityMode::Permanent) => {
                                        let base_name = format!(
                                            "{}-{}-{}",
                                            params.log_prefix,
                                            n.name(),
                                            self.shard.unwrap_or(0),
                                        );

                                        box PersistentState::new(base_name, base.key(), &params)
                                    }
                                    _ => box MemoryState::default(),
                                }
                            };
                            for idx in index {
                                s.add_key(&idx[..], None);
                            }
                            assert!(self.state.insert(node, s).is_none());
                        } else {
                            // NOTE: just because index_on is None does *not* mean we're not
                            // materialized
                        }

                        if self.not_ready.remove(&node) {
                            trace!(self.log, "readying empty node"; "local" => node.id());
                        }

                        // swap replayed reader nodes to expose new state
                        {
                            let mut n = self.nodes[&node].borrow_mut();
                            if n.is_reader() {
                                n.with_reader_mut(|r| {
                                    if let Some(ref mut state) = r.writer_mut() {
                                        trace!(self.log, "swapping state"; "local" => node.id());
                                        state.swap();
                                        trace!(self.log, "state swapped"; "local" => node.id());
                                    }
                                }).unwrap();
                            }
                        }

                        self.control_reply_tx
                            .send(ControlReplyPacket::ack())
                            .unwrap();
                    }
                    Packet::GetStatistics => {
                        let domain_stats = statistics::DomainStats {
                            total_time: self.total_time.num_nanoseconds(),
                            total_ptime: self.total_ptime.num_nanoseconds(),
                            wait_time: self.wait_time.num_nanoseconds(),
                        };

                        let node_stats = self.nodes
                            .values()
                            .filter_map(|nd| {
                                let ref n = *nd.borrow();
                                let local_index: LocalNodeIndex = *n.local_addr();
                                let node_index: NodeIndex = n.global_addr();

                                let time = self.process_times.num_nanoseconds(local_index);
                                let ptime = self.process_ptimes.num_nanoseconds(local_index);
                                let mem_size = if n.is_reader() {
                                    let mut size = 0;
                                    n.with_reader(|r| size = r.state_size().unwrap_or(0))
                                        .unwrap();
                                    size
                                } else {
                                    self.state
                                        .get(&local_index)
                                        .map(|state| state.deep_size_of())
                                        .unwrap_or(0)
                                };
                                if time.is_some() && ptime.is_some() {
                                    Some((
                                        node_index,
                                        statistics::NodeStats {
                                            desc: format!("{:?}", n),
                                            process_time: time.unwrap(),
                                            process_ptime: ptime.unwrap(),
                                            mem_size: mem_size,
                                        },
                                    ))
                                } else {
                                    None
                                }
                            })
                            .collect();

                        self.control_reply_tx
                            .send(ControlReplyPacket::Statistics(domain_stats, node_stats))
                            .unwrap();
                    }
                    Packet::UpdateStateSize => {
                        let total: u64 = self.nodes
                            .values()
                            .map(|nd| {
                                let ref n = *nd.borrow();
                                let local_index: LocalNodeIndex = *n.local_addr();

                                if n.is_reader() {
                                    // We are a reader, which has its own kind of state
                                    let mut size = 0;
                                    n.with_reader(|r| {
                                        if r.is_partial() {
                                            size = r.state_size().unwrap_or(0)
                                        }
                                    }).unwrap();
                                    size
                                } else {
                                    // Not a reader, state is with domain
                                    self.state
                                        .get(&local_index)
                                        .filter(|state| state.is_partial())
                                        .map(|state| state.deep_size_of())
                                        .unwrap_or(0)
                                }
                            })
                            .sum();

                        self.state_size.store(total as usize, Ordering::Relaxed);
                        // no response sent, as worker will read the atomic
                    }
                    Packet::Quit => unreachable!("Quit messages are handled by event loop"),
                    Packet::Spin => {
                        // spinning as instructed
                    }
                    _ => unreachable!(),
                }
            }
        }

        if self.has_buffered_replay_requests {
            let now = time::Instant::now();
            let to = self.replay_batch_timeout;
            self.has_buffered_replay_requests = false;
            let elapsed_replays: Vec<_> = {
                let has = &mut self.has_buffered_replay_requests;
                self.buffered_replay_requests
                    .iter_mut()
                    .filter_map(|(&tag, &mut (first, ref mut keys))| {
                        if !keys.is_empty() && now.duration_since(first) > to {
                            use std::mem;
                            let l = keys.len();
                            Some((tag, mem::replace(keys, HashSet::with_capacity(l))))
                        } else {
                            if !keys.is_empty() {
                                *has = true;
                            }
                            None
                        }
                    })
                    .collect()
            };
            for (tag, keys) in elapsed_replays {
                self.seed_all(tag, keys, sends);
            }
        }
    }

    fn seed_row(&self, source: LocalNodeIndex, row: &Row) -> Record {
        if let Some(&(start, ref defaults)) = self.ingress_inject.get(&source) {
            let mut v = Vec::with_capacity(start + defaults.len());
            v.extend(row.iter().cloned());
            v.extend(defaults.iter().cloned());
            return (v, true).into();
        }

        let n = self.nodes[&source].borrow();
        if n.is_internal() {
            if let Some(b) = n.get_base() {
                let mut row = ((**row).clone(), true).into();
                b.fix(&mut row);
                return row;
            }
        }

        return ((**row).clone(), true).into();
    }

    fn seed_all(&mut self, tag: Tag, keys: HashSet<Vec<DataType>>, sends: &mut EnqueuedSends) {
        let (m, source, is_miss) = match self.replay_paths[&tag] {
            ReplayPath {
                source: Some(source),
                trigger: TriggerEndpoint::Start(ref cols),
                ref path,
                ..
            } => {
                let state = self.state
                    .get(&source)
                    .expect("migration replay path started with non-materialized node");

                let mut rs = Vec::new();
                let (keys, misses): (HashSet<_>, _) = keys.into_iter().partition(|key| match state
                    .lookup(&cols[..], &KeyType::from(key))
                {
                    LookupResult::Some(res) => {
                        rs.extend(res.into_iter().map(|r| self.seed_row(source, r)));
                        true
                    }
                    LookupResult::Missing => false,
                });

                let m = if !keys.is_empty() {
                    Some(box Packet::ReplayPiece {
                        link: Link::new(source, path[0].node),
                        tag: tag,
                        context: ReplayPieceContext::Partial {
                            for_keys: keys,
                            ignore: false,
                        },
                        data: rs.into(),
                        transaction_state: None,
                    })
                } else {
                    None
                };

                let miss = if !misses.is_empty() {
                    Some((cols.clone(), misses))
                } else {
                    None
                };

                (m, source, miss)
            }
            _ => unreachable!(),
        };

        if let Some((cols, misses)) = is_miss {
            // we have missed in our lookup, so we have a partial replay through a partial replay
            // trigger a replay to source node, and enqueue this request.
            for key in misses {
                trace!(self.log,
                       "missed during replay request";
                       "tag" => tag.id(),
                       "key" => ?key);
                self.on_replay_miss(source, &cols[..], key.clone(), key, tag, sends);
            }
        }

        if let Some(m) = m {
            if let box Packet::ReplayPiece {
                context: ReplayPieceContext::Partial { ref for_keys, .. },
                ..
            } = m
            {
                trace!(self.log,
                       "satisfied replay request";
                       "tag" => tag.id(),
                       //"data" => ?m.as_ref().unwrap().data(),
                       "keys" => ?for_keys,
                );
            } else {
                unreachable!();
            }

            self.handle_replay(m, sends);
        }
    }

    fn seed_replay(
        &mut self,
        tag: Tag,
        key: &[DataType],
        transaction_state: Option<ReplayTransactionState>,
        sends: &mut EnqueuedSends,
    ) {
        if transaction_state.is_none() {
            if let ReplayPath {
                source: Some(source),
                trigger: TriggerEndpoint::Start(..),
                ..
            } = self.replay_paths[&tag]
            {
                if self.nodes[&source].borrow().is_transactional() {
                    self.transaction_state.schedule_replay(tag, key.into());
                    self.process_transactions(sends, None);
                    return;
                }

                // maybe delay this seed request so that we can batch respond later?
                // TODO
                use std::collections::hash_map::Entry;
                let key = Vec::from(key);
                match self.buffered_replay_requests.entry(tag) {
                    Entry::Occupied(mut o) => {
                        if o.get().1.is_empty() {
                            o.get_mut().0 = time::Instant::now();
                        }
                        o.into_mut().1.insert(key);
                        self.has_buffered_replay_requests = true;
                    }
                    Entry::Vacant(v) => {
                        let mut ks = HashSet::new();
                        ks.insert(key);
                        v.insert((time::Instant::now(), ks));
                        self.has_buffered_replay_requests = true;
                    }
                }

                // TODO: if timer has expired, call seed_all(tag, _, sends) immediately
                return;
            }
        }

        let (m, source, is_miss) = match self.replay_paths[&tag] {
            ReplayPath {
                source: Some(source),
                trigger: TriggerEndpoint::Start(ref cols),
                ref path,
                ..
            }
            | ReplayPath {
                source: Some(source),
                trigger: TriggerEndpoint::Local(ref cols),
                ref path,
                ..
            } => {
                let rs = self.state
                    .get(&source)
                    .expect("migration replay path started with non-materialized node")
                    .lookup(&cols[..], &KeyType::from(&key[..]));

                let mut k = HashSet::new();
                k.insert(Vec::from(key));
                if let LookupResult::Some(rs) = rs {
                    use std::iter::FromIterator;
                    let m = Some(box Packet::ReplayPiece {
                        link: Link::new(source, path[0].node),
                        tag: tag,
                        context: ReplayPieceContext::Partial {
                            for_keys: k,
                            ignore: false,
                        },
                        data: Records::from_iter(rs.into_iter().map(|r| self.seed_row(source, r))),
                        transaction_state: transaction_state,
                    });
                    (m, source, None)
                } else if transaction_state.is_some() {
                    // we need to forward a ReplayPiece for the timestamp we claimed
                    let m = Some(box Packet::ReplayPiece {
                        link: Link::new(source, path[0].node),
                        tag: tag,
                        context: ReplayPieceContext::Partial {
                            for_keys: k,
                            ignore: true,
                        },
                        data: Records::default(),
                        transaction_state: transaction_state,
                    });
                    (m, source, Some(cols.clone()))
                } else {
                    (None, source, Some(cols.clone()))
                }
            }
            _ => unreachable!(),
        };

        if let Some(cols) = is_miss {
            // we have missed in our lookup, so we have a partial replay through a partial replay
            // trigger a replay to source node, and enqueue this request.
            self.on_replay_miss(
                source,
                &cols[..],
                Vec::from(key),
                Vec::from(key),
                tag,
                sends,
            );
            trace!(self.log,
                   "missed during replay request";
                   "tag" => tag.id(),
                   "key" => ?key);
        } else {
            trace!(self.log,
                   "satisfied replay request";
                   "tag" => tag.id(),
                   //"data" => ?m.as_ref().unwrap().data(),
                   "key" => ?key,
            );
        }

        if let Some(m) = m {
            self.handle_replay(m, sends);
        }
    }

    fn handle_replay(&mut self, m: Box<Packet>, sends: &mut EnqueuedSends) {
        let tag = m.tag().unwrap();
        if self.nodes[&self.replay_paths[&tag].path.last().unwrap().node]
            .borrow()
            .is_dropped()
        {
            return;
        }

        let mut finished = None;
        let mut need_replay = Vec::new();
        let mut finished_partial = 0;
        'outer: loop {
            // this loop is just here so we have a way of giving up the borrow of self.replay_paths

            let &mut ReplayPath {
                ref path,
                notify_done,
                ..
            } = self.replay_paths.get_mut(&tag).unwrap();

            match self.mode {
                DomainMode::Forwarding if notify_done => {
                    // this is the first message we receive for this tagged replay path. only at
                    // this point should we start buffering messages for the target node. since the
                    // node is not yet marked ready, all previous messages for this node will
                    // automatically be discarded by dispatch(). the reason we should ignore all
                    // messages preceeding the first replay message is that those have already been
                    // accounted for in the state we are being replayed. if we buffered them and
                    // applied them after all the state has been replayed, we would double-apply
                    // those changes, which is bad.
                    self.mode = DomainMode::Replaying {
                        to: path.last().unwrap().node,
                        buffered: VecDeque::new(),
                        passes: 0,
                    };
                }
                DomainMode::Forwarding => {
                    // we're replaying to forward to another domain
                }
                DomainMode::Replaying { .. } => {
                    // another packet the local state we are constructing
                }
            }

            if let box Packet::ReplayPiece {
                context: ReplayPieceContext::Partial { ignore: true, .. },
                ..
            } = m
            {
                let mut n = self.nodes[&path.last().unwrap().node].borrow_mut();
                if n.is_egress() && n.is_transactional() {
                    // We need to propagate this replay even though it contains no data, so that
                    // downstream domains don't wait for its timestamp.  There is no need to set
                    // link src/dst since the egress node will not use them.
                    let mut m = Some(m);
                    n.process(
                        &mut m,
                        None,
                        &mut self.state,
                        &self.nodes,
                        self.shard,
                        false,
                        sends,
                        None,
                    );
                }
                break;
            }

            // will look somewhat nicer with https://github.com/rust-lang/rust/issues/15287
            let m = *m; // workaround for #16223
            match m {
                Packet::ReplayPiece {
                    tag,
                    link,
                    data,
                    mut context,
                    transaction_state,
                } => {
                    if let ReplayPieceContext::Partial { ref for_keys, .. } = context {
                        trace!(
                            self.log,
                            "replaying batch";
                            "#" => data.len(),
                            "tag" => tag.id(),
                            "keys" => ?for_keys,
                        );
                    } else {
                        debug!(self.log, "replaying batch"; "#" => data.len());
                    }

                    let mut is_transactional = transaction_state.is_some();

                    // forward the current message through all local nodes.
                    let m = box Packet::ReplayPiece {
                        link: link.clone(),
                        tag,
                        data,
                        context: context.clone(),
                        transaction_state: transaction_state.clone(),
                    };
                    let mut m = Some(m);

                    // let's collect some information about the destination of this replay
                    let dst = path.last().unwrap().node;
                    let dst_is_reader = self.nodes[&dst]
                        .borrow()
                        .with_reader(|r| r.is_materialized())
                        .unwrap_or(false);
                    let dst_is_target = self.waiting.contains_key(&dst);

                    for (i, segment) in path.iter().enumerate() {
                        let mut n = self.nodes[&segment.node].borrow_mut();
                        let is_reader = n.with_reader(|r| r.is_materialized()).unwrap_or(false);

                        // keep track of whether we're filling any partial holes
                        let partial_key_cols = segment.partial_key.as_ref();
                        let mut backfill_keys = if let ReplayPieceContext::Partial {
                            ref mut for_keys,
                            ..
                        } = context
                        {
                            debug_assert!(partial_key_cols.is_some());
                            Some(for_keys)
                        } else {
                            None
                        };

                        if !n.is_transactional() {
                            if let Some(box Packet::ReplayPiece {
                                ref mut transaction_state,
                                ..
                            }) = m
                            {
                                // Transactional replays that cross into non-transactional subgraphs
                                // should stop being transactional. This is necessary to ensure that
                                // they don't end up being buffered, and thus re-ordered relative to
                                // subsequent writes to the same key.
                                transaction_state.take();
                                is_transactional = false;
                            } else {
                                unreachable!();
                            }
                        }

                        // figure out if we're the target of a partial replay.
                        // this is the case either if the current node is waiting for a replay,
                        // *or* if the target is a reader. the last case is special in that when a
                        // client requests a replay, the Reader isn't marked as "waiting".
                        let target = backfill_keys.is_some() && i == path.len() - 1
                            && (is_reader || self.waiting.contains_key(&segment.node));

                        // targets better be last
                        assert!(!target || i == path.len() - 1);

                        // are we about to fill a hole?
                        if target {
                            let backfill_keys = backfill_keys.as_ref().unwrap();
                            // mark the state for the key being replayed as *not* a hole otherwise
                            // we'll just end up with the same "need replay" response that
                            // triggered this replay initially.
                            if let Some(state) = self.state.get_mut(&segment.node) {
                                for key in backfill_keys.iter() {
                                    state.mark_filled(key.clone(), &tag);
                                }
                            } else {
                                n.with_reader_mut(|r| {
                                    // we must be filling a hole in a Reader. we need to ensure
                                    // that the hole for the key we're replaying ends up being
                                    // filled, even if that hole is empty!
                                    r.writer_mut().map(|wh| {
                                        for key in backfill_keys.iter() {
                                            wh.mut_with_key(&key[..]).mark_filled();
                                        }
                                    });
                                }).unwrap();
                            }
                        }

                        // process the current message in this node
                        let (mut misses, captured) = n.process(
                            &mut m,
                            segment.partial_key.as_ref(),
                            &mut self.state,
                            &self.nodes,
                            self.shard,
                            false,
                            sends,
                            None,
                        );

                        // ignore duplicate misses
                        misses.sort_unstable_by(|a, b| {
                            a.on
                                .cmp(&b.on)
                                .then_with(|| a.replay_cols.cmp(&b.replay_cols))
                                .then_with(|| a.lookup_idx.cmp(&b.lookup_idx))
                                .then_with(|| a.lookup_cols.cmp(&b.lookup_cols))
                                .then_with(|| a.lookup_key().cmp(b.lookup_key()))
                                .then_with(|| a.replay_key().unwrap().cmp(b.replay_key().unwrap()))
                        });
                        misses.dedup();

                        let missed_on = if backfill_keys.is_some() {
                            let mut prev = None;
                            let mut missed_on = Vec::with_capacity(misses.len());
                            for miss in &misses {
                                let k: Vec<_> = miss.replay_key_vec().unwrap();
                                if prev.is_none() || &k != prev.as_ref().unwrap() {
                                    missed_on.push(k.clone());
                                    prev = Some(k);
                                }
                            }
                            missed_on
                        } else {
                            Vec::new()
                        };

                        if target {
                            if !misses.is_empty() {
                                // we missed while processing
                                // it's important that we clear out any partially-filled holes.
                                if let Some(state) = self.state.get_mut(&segment.node) {
                                    for miss in &missed_on {
                                        state.mark_hole(&miss[..], &tag);
                                    }
                                } else {
                                    n.with_reader_mut(|r| {
                                        r.writer_mut().map(|wh| {
                                            for miss in &missed_on {
                                                wh.mut_with_key(&miss[..]).mark_hole();
                                            }
                                        });
                                    }).unwrap();
                                }
                            } else if is_reader {
                                // we filled a hole! swap the reader.
                                n.with_reader_mut(|r| {
                                    r.writer_mut().map(|wh| wh.swap());
                                }).unwrap();
                                // and also unmark the replay request
                                if let Some(ref mut prev) =
                                    self.reader_triggered.get_mut(&segment.node)
                                {
                                    for key in backfill_keys.as_ref().unwrap().iter() {
                                        prev.remove(&key[..]);
                                    }
                                }
                            }
                        }

                        if target && !captured.is_empty() {
                            // materialized union ate some of our keys,
                            // so we didn't *actually* fill those keys after all!
                            if let Some(state) = self.state.get_mut(&segment.node) {
                                for key in &captured {
                                    state.mark_hole(&key[..], &tag);
                                }
                            } else {
                                n.with_reader_mut(|r| {
                                    r.writer_mut().map(|wh| {
                                        for key in &captured {
                                            wh.mut_with_key(&key[..]).mark_hole();
                                        }
                                    });
                                }).unwrap();
                            }
                        }

                        // we're done with the node
                        drop(n);

                        if m.is_none() {
                            // eaten full replay
                            assert_eq!(misses.len(), 0);
                            if backfill_keys.is_some() && is_transactional {
                                let last_ni = path.last().unwrap().node;
                                if last_ni != segment.node {
                                    let mut n = self.nodes[&last_ni].borrow_mut();
                                    if n.is_egress() && n.is_transactional() {
                                        // The partial replay was captured, but we still need to
                                        // propagate an (ignored) ReplayPiece so that downstream
                                        // domains don't end up waiting forever for the timestamp we
                                        // claimed.
                                        let m = box Packet::ReplayPiece {
                                            link: link, // TODO: use dummy link instead
                                            tag,
                                            data: Vec::<Record>::new().into(),
                                            context: ReplayPieceContext::Partial {
                                                for_keys: backfill_keys.unwrap().clone(),
                                                ignore: true,
                                            },
                                            transaction_state,
                                        };
                                        // No need to set link src/dst since the egress node will
                                        // not use them.
                                        let mut m = Some(m);
                                        n.process(
                                            &mut m,
                                            None,
                                            &mut self.state,
                                            &self.nodes,
                                            self.shard,
                                            false,
                                            sends,
                                            None,
                                        );
                                    }
                                }
                            }

                            // it's been captured, so we need to *not* consider the replay finished
                            // (which the logic below matching on context would do)
                            break 'outer;
                        }

                        // we need to track how many replays we completed, and we need to do so
                        // *before* we prune keys that missed. these conditions are all important,
                        // so let's walk through them
                        //
                        //  1. this applies only to partial backfills
                        //  2. we should only set finished_partial if it hasn't already been set.
                        //     this is important, as misses will cause backfill_keys to be pruned
                        //     over time, which would cause finished_partial to hold the wrong
                        //     value!
                        //  3. if the last node on this path is a reader, or is a ::End (so we
                        //     triggered the replay) then we need to decrement the concurrent
                        //     replay count! note that it's *not* sufficient to check if the
                        //     *current* node is a target/reader, because we could miss during a
                        //     join along the path.
                        if backfill_keys.is_some() && finished_partial == 0
                            && (dst_is_reader || dst_is_target)
                        {
                            finished_partial = backfill_keys.as_ref().unwrap().len();
                        }

                        // only continue with the keys that weren't captured
                        if let box Packet::ReplayPiece {
                            context:
                                ReplayPieceContext::Partial {
                                    ref mut for_keys, ..
                                },
                            ..
                        } = m.as_mut().unwrap()
                        {
                            backfill_keys
                                .as_mut()
                                .unwrap()
                                .retain(|k| for_keys.contains(&k[..]));
                        }

                        // if we missed during replay, we need to do another replay
                        if backfill_keys.is_some() && !misses.is_empty() {
                            let misses = misses;
                            for miss in misses {
                                need_replay.push((
                                    miss.on,
                                    miss.replay_key_vec().unwrap(),
                                    miss.lookup_key_vec(),
                                    miss.lookup_idx,
                                    tag,
                                ));
                            }

                            // we should only finish the replays for keys that *didn't* miss
                            backfill_keys
                                .as_mut()
                                .unwrap()
                                .retain(|k| !missed_on.contains(k));

                            // prune all replayed records for keys where any replayed record for
                            // that key missed.
                            let partial_col = partial_key_cols.as_ref().unwrap();
                            m.as_mut().unwrap().map_data(|rs| {
                                rs.retain(|r| {
                                    // XXX: don't we technically need to translate the columns a
                                    // bunch here? what if two key columns are reordered?
                                    // XXX: this clone and collect here is *really* sad
                                    let r = r.rec();
                                    !missed_on.contains(&partial_col
                                        .iter()
                                        .map(|&c| r[c].clone())
                                        .collect())
                                })
                            });
                        }

                        // no more keys to replay, so we might as well terminate early
                        if backfill_keys
                            .as_ref()
                            .map(|b| b.is_empty())
                            .unwrap_or(false)
                        {
                            break 'outer;
                        }

                        // we're all good -- continue propagating
                        if m.as_ref().map(|m| m.is_empty()).unwrap_or(true) {
                            if let ReplayPieceContext::Regular { last: false } = context {
                                trace!(self.log, "dropping empty non-terminal full replay packet");
                                // don't continue processing empty updates, *except* if this is the
                                // last replay batch. in that case we need to send it so that the
                                // next domain knows that we're done
                                // TODO: we *could* skip ahead to path.last() here
                                break;
                            }
                        }

                        if i != path.len() - 1 {
                            // update link for next iteration
                            if self.nodes[&path[i + 1].node].borrow().is_shard_merger() {
                                // we need to preserve the egress src for shard mergers
                                // (which includes shard identifier)
                            } else {
                                m.as_mut().unwrap().link_mut().src = segment.node;
                            }
                            m.as_mut().unwrap().link_mut().dst = path[i + 1].node;
                        }

                        if let Some(box Packet::ReplayPiece {
                            context: ReplayPieceContext::Regular { last },
                            ..
                        }) = m
                        {
                            if let ReplayPieceContext::Regular {
                                last: ref mut old_last,
                            } = context
                            {
                                *old_last = last;
                            }
                        }
                    }

                    match context {
                        ReplayPieceContext::Regular { last } if last => {
                            debug!(self.log,
                                   "last batch processed";
                                   "terminal" => notify_done
                            );
                            if notify_done {
                                debug!(self.log, "last batch received"; "local" => dst.id());
                                finished = Some((tag, dst, None));
                            }
                        }
                        ReplayPieceContext::Regular { .. } => {
                            debug!(self.log, "batch processed");
                        }
                        ReplayPieceContext::Partial { for_keys, ignore } => {
                            assert!(!ignore);
                            if dst_is_target {
                                trace!(self.log, "partial replay completed"; "local" => dst.id());
                                if finished_partial == 0 {
                                    assert!(for_keys.is_empty());
                                }
                                finished = Some((tag, dst, Some(for_keys)));
                            } else if dst_is_reader {
                                assert_ne!(finished_partial, 0);
                            } else {
                                // we're just on the replay path
                            }
                        }
                    }
                }
                _ => unreachable!(),
            }
            break;
        }

        if finished_partial != 0 {
            self.finished_partial_replay(&tag, finished_partial);
        }

        for (node, while_replaying_key, miss_key, miss_cols, tag) in need_replay {
            trace!(self.log,
                   "missed during replay processing";
                   "tag" => tag.id(),
                   "during" => ?while_replaying_key,
                   "missed" => ?miss_key,
                   "on" => %node,
            );
            self.on_replay_miss(
                node,
                &miss_cols[..],
                while_replaying_key,
                miss_key,
                tag,
                sends,
            );
        }

        if let Some((tag, ni, for_keys)) = finished {
            trace!(self.log, "partial replay finished";
                   "node" => ?ni,
                   "keys" => ?for_keys);
            if let Some(mut waiting) = self.waiting.remove(&ni) {
                trace!(
                    self.log,
                    "partial replay finished to node with waiting backfills"
                );

                let key_cols = self.replay_paths[&tag]
                    .path
                    .last()
                    .unwrap()
                    .partial_key
                    .clone()
                    .unwrap();

                // we got a partial replay result that we were waiting for. it's time we let any
                // downstream nodes that missed in us on that key know that they can (probably)
                // continue with their replays.
                for mut key in for_keys.unwrap() {
                    let hole = (key_cols.clone(), key);
                    let replay = waiting
                        .redos
                        .remove(&hole)
                        .expect("got backfill for unnecessary key");

                    // we may need more holes to fill before some replays should be re-attempted
                    let replay: Vec<_> = replay
                        .into_iter()
                        .filter_map(|tagged_replay_key| {
                            let left = {
                                let left = waiting.holes.get_mut(&tagged_replay_key).unwrap();
                                *left -= 1;
                                *left
                            };

                            if left == 0 {
                                trace!(self.log, "filled last hole for key, triggering replay";
                                   "k" => ?tagged_replay_key);

                                // we've filled all holes that prevented the replay previously!
                                waiting.holes.remove(&tagged_replay_key);
                                Some(tagged_replay_key)
                            } else {
                                trace!(self.log, "filled hole for key, not triggering replay";
                                   "k" => ?tagged_replay_key,
                                   "left" => left);
                                None
                            }
                        })
                        .collect();

                    if !waiting.holes.is_empty() {
                        // there are still holes, so there must still be pending redos
                        assert!(!waiting.redos.is_empty());

                        // restore Waiting in case seeding triggers more replays
                        self.waiting.insert(ni, waiting);
                    } else {
                        // there are no more holes that are filling, so there can't be more redos
                        assert!(waiting.redos.is_empty());
                    }

                    for (tag, replay_key) in replay {
                        self.seed_replay(tag, &replay_key[..], None, sends);
                    }

                    waiting = self.waiting.remove(&ni).unwrap_or_default();
                }

                if !waiting.holes.is_empty() {
                    assert!(!waiting.redos.is_empty());
                    self.waiting.insert(ni, waiting);
                } else {
                    assert!(waiting.redos.is_empty());
                }
                return;
            }

            assert!(for_keys.is_none());

            // NOTE: node is now ready, in the sense that it shouldn't ignore all updates since
            // replaying_to is still set, "normal" dispatch calls will continue to be buffered, but
            // this allows finish_replay to dispatch into the node by overriding replaying_to.
            self.not_ready.remove(&ni);
            // NOTE: inject must be None because it is only set to Some in the main domain loop, it
            // hasn't yet been set in the processing of the current packet, and it can't still be
            // set from a previous iteration because then it would have been dealt with instead of
            // the current packet.
            assert!(self.inject.is_none());
            self.inject = Some(box Packet::Finish(tag, ni));
        }
    }

    fn finish_replay(&mut self, tag: Tag, node: LocalNodeIndex, sends: &mut EnqueuedSends) {
        let mut was = mem::replace(&mut self.mode, DomainMode::Forwarding);
        let finished = if let DomainMode::Replaying {
            ref to,
            ref mut buffered,
            ref mut passes,
        } = was
        {
            if *to != node {
                // we're told to continue replay for node a, but not b is being replayed
                unreachable!();
            }
            // log that we did another pass
            *passes += 1;

            let mut handle = buffered.len();
            if handle > 100 {
                handle /= 2;
            }

            let mut handled = 0;
            while let Some(m) = buffered.pop_front() {
                // some updates were propagated to this node during the migration. we need to
                // replay them before we take even newer updates. however, we don't want to
                // completely block the domain data channel, so we only process a few backlogged
                // updates before yielding to the main loop (which might buffer more things).

                if let m @ box Packet::Message { .. } = m {
                    // NOTE: we specifically need to override the buffering behavior that our
                    // self.replaying_to = Some above would initiate.
                    self.mode = DomainMode::Forwarding;
                    self.dispatch(m, true, sends, None);
                } else {
                    // no transactions allowed here since we're still in a migration
                    unreachable!();
                }

                handled += 1;
                if handled == handle {
                    // we want to make sure we actually drain the backlog we've accumulated
                    // but at the same time we don't want to completely stall the system
                    // therefore we only handle half the backlog at a time
                    break;
                }
            }

            buffered.is_empty()
        } else {
            // we're told to continue replay, but nothing is being replayed
            unreachable!();
        };
        mem::replace(&mut self.mode, was);

        if finished {
            use std::mem;
            // node is now ready, and should start accepting "real" updates
            if let DomainMode::Replaying { passes, .. } =
                mem::replace(&mut self.mode, DomainMode::Forwarding)
            {
                debug!(self.log,
                       "node is fully up-to-date";
                       "local" => node.id(),
                       "passes" => passes
                );
            } else {
                unreachable!();
            }

            if self.replay_paths[&tag].notify_done {
                // NOTE: this will only be Some for non-partial replays
                info!(self.log, "acknowledging replay completed"; "node" => node.id());
                self.control_reply_tx
                    .send(ControlReplyPacket::ack())
                    .unwrap();
            } else {
                unreachable!()
            }
        } else {
            // we're not done -- inject a request to continue handling buffered things
            // NOTE: similarly to in handle_replay, inject can never be Some before this function
            // because it is called directly from handle, which is always called with inject being
            // None.
            assert!(self.inject.is_none());
            self.inject = Some(box Packet::Finish(tag, node));
        }
    }

    pub fn handle_eviction(&mut self, m: Box<Packet>, sends: &mut EnqueuedSends) {
        fn trigger_downstream_evictions(
            key_columns: &[usize],
            keys: &[Vec<DataType>],
            node: LocalNodeIndex,
            sends: &mut EnqueuedSends,
            replay_paths: &HashMap<Tag, ReplayPath>,
            shard: Option<usize>,
            state: &mut StateMap,
            nodes: &mut DomainNodes,
        ) {
            for (tag, ref path) in replay_paths {
                if path.source == Some(node) {
                    // Check whether this replay path is for the same key.
                    match path.trigger {
                        TriggerEndpoint::Local(ref key) | TriggerEndpoint::Start(ref key) => {
                            // what if just key order changed?
                            if &key[..] != key_columns {
                                continue;
                            }
                        }
                        _ => unreachable!(),
                    };

                    let mut keys = Vec::from(keys);
                    walk_path(&path.path[..], &mut keys, *tag, shard, nodes, sends);

                    if let TriggerEndpoint::Local(_) = path.trigger {
                        let target = replay_paths[&tag].path.last().unwrap();
                        if nodes[&target.node].borrow().is_reader() {
                            // already evicted from in walk_path
                            continue;
                        }

                        state[&target.node].evict_keys(&tag, &keys[..]);
                        trigger_downstream_evictions(
                            &target.partial_key.as_ref().unwrap()[..],
                            &keys[..],
                            target.node,
                            sends,
                            replay_paths,
                            shard,
                            state,
                            nodes,
                        );
                    }
                }
            }
        }

        fn walk_path(
            path: &[ReplayPathSegment],
            keys: &mut Vec<Vec<DataType>>,
            tag: Tag,
            shard: Option<usize>,
            nodes: &mut DomainNodes,
            sends: &mut EnqueuedSends,
        ) {
            let mut from = path[0].node;
            for segment in path {
                nodes[&segment.node].borrow_mut().process_eviction(
                    from,
                    &segment.partial_key.as_ref().unwrap()[..],
                    keys,
                    tag,
                    shard,
                    sends,
                );
                from = segment.node;
            }
        }

        match (*m,) {
            (Packet::Evict { node, num_bytes },) => {
                let node = node.map(|n| (n, num_bytes)).or_else(|| {
                    self.nodes
                        .values()
                        .filter_map(|nd| {
                            let ref n = *nd.borrow();
                            let local_index: LocalNodeIndex = *n.local_addr();

                            if n.is_reader() {
                                let mut size = 0;
                                n.with_reader(|r| {
                                    if r.is_partial() {
                                        size = r.state_size().unwrap_or(0)
                                    }
                                }).unwrap();
                                Some((local_index, size))
                            } else {
                                self.state
                                    .get(&local_index)
                                    .filter(|state| state.is_partial())
                                    .map(|state| (local_index, state.deep_size_of()))
                            }
                        })
                        .filter(|&(_, s)| s > 0)
                        .max_by_key(|&(_, s)| s)
                        .map(|(n, s)| {
                            trace!(self.log, "chose to evict from node {:?} with size {}", n, s);
                            (n, cmp::min(num_bytes, s as usize))
                        })
                });

                if let Some((node, num_bytes)) = node {
                    let mut freed = 0u64;
                    while freed < num_bytes as u64 {
<<<<<<< HEAD
                        if self.nodes[&node].borrow().is_reader() {
=======
                        use core::data::SizeOf;

                        if self.nodes[&node].borrow().is_dropped() {
                            break; // Node was dropped. Give up.
                        }
                        else if self.nodes[&node].borrow().is_reader() {
>>>>>>> 4ce18b05
                            // we can only evict one key a time here because the freed memory
                            // calculation is based on the key that *will* be evicted. We may count
                            // the same individual key twice if we batch evictions here.
                            let freed_now = self.nodes[&node]
                                .borrow_mut()
                                .with_reader_mut(|r| r.evict_random_key())
                                .unwrap();

                            freed += freed_now;
                            if freed_now == 0 {
                                break;
                            }
                        } else {
                            let (key_columns, keys, bytes) = {
                                let k = self.state[&node].evict_random_keys(100);
                                (k.0.to_vec(), k.1, k.2)
                            };
                            freed += bytes;

                            if self.state[&node].deep_size_of() == 0 {
                                break;
                            }

                            trigger_downstream_evictions(
                                &key_columns[..],
                                &keys[..],
                                node,
                                sends,
                                &self.replay_paths,
                                self.shard,
                                &mut self.state,
                                &mut self.nodes,
                            );
                        }
                    }
                }
            }
            (Packet::EvictKeys {
                link: Link { dst, .. },
                mut keys,
                tag,
            },) => {
                let i = self.replay_paths[&tag]
                    .path
                    .iter()
                    .position(|ps| ps.node == dst)
                    .expect("got eviction for non-local node");
                walk_path(
                    &self.replay_paths[&tag].path[i..],
                    &mut keys,
                    tag,
                    self.shard,
                    &mut self.nodes,
                    sends,
                );

                match self.replay_paths[&tag].trigger {
                    TriggerEndpoint::End(..) | TriggerEndpoint::Local(..) => {
                        // This path terminates inside the domain. Find the target node, evict
                        // from it, and then propagate the eviction further downstream.
                        let target = self.replay_paths[&tag].path.last().unwrap().node;
                        // We've already evicted from readers in walk_path
                        if self.nodes[&target].borrow().is_reader() {
                            return;
                        }
                        // No need to continue if node was dropped.
                        if self.nodes[&target].borrow().is_dropped() {
                            return;
                        }
                        let key_columns = self.state[&target].evict_keys(&tag, &keys).0.to_vec();
                        trigger_downstream_evictions(
                            &key_columns[..],
                            &keys[..],
                            target,
                            sends,
                            &self.replay_paths,
                            self.shard,
                            &mut self.state,
                            &mut self.nodes,
                        );
                    }
                    TriggerEndpoint::None | TriggerEndpoint::Start(..) => {}
                }
            }
            _ => unreachable!(),
        };
    }

    pub fn id(&self) -> (Index, usize) {
        (self.index, self.shard.unwrap_or(0))
    }

    pub fn booted(&mut self, addr: SocketAddr) {
        info!(self.log, "booted domain"; "nodes" => self.nodes.len());
        self.control_reply_tx
            .send(ControlReplyPacket::Booted(self.shard.unwrap_or(0), addr))
            .unwrap();
    }

    pub fn on_event(
        &mut self,
        executor: &Executor,
        event: PollEvent<Box<Packet>>,
        sends: &mut EnqueuedSends,
    ) -> ProcessResult {
        //self.total_time.start();
        //self.total_ptime.start();
        match event {
            PollEvent::ResumePolling(timeout) => {
                *timeout = self.group_commit_queues.duration_until_flush().or_else(|| {
                    let now = time::Instant::now();
                    self.buffered_replay_requests
                        .iter()
                        .filter(|&(_, &(_, ref keys))| !keys.is_empty())
                        .map(|(_, &(first, _))| {
                            self.replay_batch_timeout
                                .checked_sub(now.duration_since(first))
                                .unwrap_or(time::Duration::from_millis(0))
                        })
                        .min()
                });
                ProcessResult::KeepPolling
            }
            PollEvent::Process(packet) => {
                if let Packet::Quit = *packet {
                    return ProcessResult::StopPolling;
                }

                // TODO: Initialize tracer here, and when flushing group commit
                // queue.
                if self.group_commit_queues.should_append(&packet, &self.nodes) {
                    debug_assert!(packet.is_regular());
                    packet.trace(PacketEvent::ExitInputChannel);
                    let merged_packet =
                        self.group_commit_queues
                            .append(packet, &self.nodes, executor);
                    if let Some(packet) = merged_packet {
                        self.handle(packet, sends, Some(executor));
                    }
                } else {
                    self.handle(packet, sends, Some(executor));
                }

                while let Some(p) = self.inject.take() {
                    self.handle(p, sends, Some(executor));
                }

                ProcessResult::KeepPolling
            }
            PollEvent::Timeout => {
                if let Some(m) = self.group_commit_queues
                    .flush_if_necessary(&self.nodes, executor)
                {
                    self.handle(m, sends, Some(executor));
                    while let Some(p) = self.inject.take() {
                        self.handle(p, sends, Some(executor));
                    }
                } else if self.has_buffered_replay_requests {
                    self.handle(box Packet::Spin, sends, Some(executor));
                }
                ProcessResult::KeepPolling
            }
        }
    }
}<|MERGE_RESOLUTION|>--- conflicted
+++ resolved
@@ -11,11 +11,7 @@
 use std::net::SocketAddr;
 
 use channel::poll::{PollEvent, ProcessResult};
-<<<<<<< HEAD
-=======
 use channel::TcpSender;
-use checktable;
->>>>>>> 4ce18b05
 use debug;
 use group_commit::{GroupCommitQueueSet};
 use payload::{ControlReplyPacket, ReplayPieceContext, ReplayTransactionState, TransactionState};
@@ -2478,16 +2474,10 @@
                 if let Some((node, num_bytes)) = node {
                     let mut freed = 0u64;
                     while freed < num_bytes as u64 {
-<<<<<<< HEAD
-                        if self.nodes[&node].borrow().is_reader() {
-=======
-                        use core::data::SizeOf;
-
                         if self.nodes[&node].borrow().is_dropped() {
                             break; // Node was dropped. Give up.
                         }
                         else if self.nodes[&node].borrow().is_reader() {
->>>>>>> 4ce18b05
                             // we can only evict one key a time here because the freed memory
                             // calculation is based on the key that *will* be evicted. We may count
                             // the same individual key twice if we batch evictions here.

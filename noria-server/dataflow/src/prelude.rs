/// This module defines crate-local *and* public type exports.
///
/// It is expected that files within the dataflow crate have use prelude::* at the top, and the
/// same applies to external users of the dataflow crate. Therefore, pay attention to whether `pub`
/// or `crate` is used.
use petgraph;
use std::cell;
use std::collections::HashMap;

// core types
crate use processing::Ingredient;
crate use processing::{Miss, ProcessingResult, RawProcessingResult, ReplayContext};
crate type Edge = ();

// dataflow types
<<<<<<< HEAD
pub use noria::debug::trace::{Event, PacketEvent, Tracer};
pub use noria::Input;
pub use payload::{PacketId, Packet, ReplayPathSegment, SourceChannelIdentifier};
pub use Sharding;
=======
crate use noria::debug::trace::{PacketEvent, Tracer};
crate use noria::Input;
crate use payload::{ReplayPathSegment, SourceChannelIdentifier};
>>>>>>> 2b4b286e

// domain local state
crate use state::{LookupResult, MemoryState, PersistentState, RecordResult, Row, State};
crate type StateMap = Map<Box<State>>;
crate type DomainNodes = Map<cell::RefCell<Node>>;
crate type ReplicaAddr = (DomainIndex, usize);

use fnv::FnvHashMap;
use std::collections::VecDeque;
crate type EnqueuedSends = FnvHashMap<ReplicaAddr, VecDeque<Box<Packet>>>;

// public exports
pub use common::*;
pub use node::Node;
pub use noria::internal::*;
pub use ops::NodeOperator;
pub use payload::Packet;
pub use petgraph::graph::NodeIndex;
pub use Sharding;
pub type Graph = petgraph::Graph<Node, Edge>;
pub use DurabilityMode;
pub use PersistenceParameters;

/// Channel coordinator type specialized for domains
pub type ChannelCoordinator = noria::channel::ChannelCoordinator<(DomainIndex, usize), Box<Packet>>;
pub trait Executor {
    fn ack(&mut self, tag: SourceChannelIdentifier);
    fn send_resume_at(&mut self, node: NodeIndex, child: NodeIndex, label: usize);
    fn create_universe(&mut self, req: HashMap<String, DataType>);
}<|MERGE_RESOLUTION|>--- conflicted
+++ resolved
@@ -13,16 +13,9 @@
 crate type Edge = ();
 
 // dataflow types
-<<<<<<< HEAD
-pub use noria::debug::trace::{Event, PacketEvent, Tracer};
-pub use noria::Input;
-pub use payload::{PacketId, Packet, ReplayPathSegment, SourceChannelIdentifier};
-pub use Sharding;
-=======
 crate use noria::debug::trace::{PacketEvent, Tracer};
 crate use noria::Input;
 crate use payload::{ReplayPathSegment, SourceChannelIdentifier};
->>>>>>> 2b4b286e
 
 // domain local state
 crate use state::{LookupResult, MemoryState, PersistentState, RecordResult, Row, State};
@@ -39,7 +32,7 @@
 pub use node::Node;
 pub use noria::internal::*;
 pub use ops::NodeOperator;
-pub use payload::Packet;
+pub use payload::{Packet, PacketId};
 pub use petgraph::graph::NodeIndex;
 pub use Sharding;
 pub type Graph = petgraph::Graph<Node, Edge>;

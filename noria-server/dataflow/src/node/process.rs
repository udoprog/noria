--- conflicted
+++ resolved
@@ -16,12 +16,7 @@
         on_shard: Option<usize>,
         swap: bool,
         output: &mut EnqueuedSends,
-<<<<<<< HEAD
-        ex: &mut Executor,
-        id: Option<usize>,
-=======
         ex: &mut dyn Executor,
->>>>>>> 6c1bfd1e
     ) -> (Vec<Miss>, Vec<Lookup>, HashSet<Vec<DataType>>) {
         m.as_mut().unwrap().trace(PacketEvent::Process);
 

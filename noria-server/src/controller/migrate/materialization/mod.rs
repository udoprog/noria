//! Functions for identifying which nodes should be materialized, and what indices should be used
//! for those materializations.
//!
//! This module also holds the logic for *identifying* state that must be transfered from other
//! domains, but does not perform that copying itself (that is the role of the `augmentation`
//! module).

use crate::controller::domain_handle::DomainHandle;
use crate::controller::{
    inner::{graphviz, DomainReplies},
    keys,
};
use crate::controller::{Worker, WorkerIdentifier};
use dataflow::prelude::*;
use petgraph;
use petgraph::graph::NodeIndex;
use slog::Logger;
use std::collections::{HashMap, HashSet};
use std::mem;
use std::sync::atomic::{AtomicUsize, Ordering};
use crate::controller::inner::ControllerInner;
use crate::controller::inner::MapMeta;
use crate::controller::recipe::Recipe;

mod plan;

type Indices = HashSet<Vec<usize>>;

pub(in crate::controller) struct Materializations {
    log: Logger,

    have: HashMap<NodeIndex, Indices>,
    added: HashMap<NodeIndex, Indices>,

    partial: HashSet<NodeIndex>,
    partial_enabled: bool,

    tag_generator: AtomicUsize,
}

impl Materializations {
    /// Create a new set of materializations.
    pub(in crate::controller) fn new(logger: &Logger) -> Self {
        Materializations {
            log: logger.new(o!()),

            have: HashMap::default(),
            added: HashMap::default(),

            partial: HashSet::default(),
            partial_enabled: true,

            tag_generator: AtomicUsize::default(),
        }
    }

    #[allow(unused)]
    pub(in crate::controller) fn set_logger(&mut self, logger: &Logger) {
        self.log = logger.new(o!());
    }

    /// Disable partial materialization for all new materializations.
    pub(in crate::controller) fn disable_partial(&mut self) {
        self.partial_enabled = false;
    }
}

impl Materializations {
    fn next_tag(&self) -> Tag {
        Tag(self.tag_generator.fetch_add(1, Ordering::SeqCst) as u32)
    }

    /// Extend the current set of materializations with any additional materializations needed to
    /// satisfy indexing obligations in the given set of (new) nodes.
    fn extend(&mut self, graph: &Graph, new: &HashSet<NodeIndex>) {
        // this code used to be a mess, and will likely be a mess this time around too.
        // but, let's try to start out in a principled way...
        //
        // we have a bunch of known existing materializations (self.have), and potentially a set of
        // newly added, but not yet constructed, materializations (self.added). Everything in
        // self.added is also in self.have. We're now being asked to compute any indexing
        // obligations created by the nodes in `nodes`, some of which may be new (iff the boolean
        // is true). `extend` will be called once per new domain, so it will be called several
        // times before `commit` is ultimately called to create the new materializations.
        //
        // There are multiple ways in which an indexing obligation can be created:
        //
        //  - a node can ask for its own state to be materialized
        //  - a node can indicate that it will perform lookups on its ancestors
        //  - a node can declare that it would benefit from an ancestor index for replays
        //
        // The last point is special, in that those indexes can be hoisted past *all* nodes,
        // including across domain boundaries. We call these "replay obligations". They are also
        // special in that they also need to be carried along all the way to the nearest *full*
        // materialization.
        //
        // In the first case, the materialization decision is easy: we materialize the node in
        // question. In the latter case, it is a bit more complex, since the parent may be in a
        // different domain, or may be a "query through" node that we want to avoid materializing.
        //
        // Computing indexing obligations is therefore a multi-stage process.
        //
        //  1. Compute what indexes each *new* operator requires.
        //  2. Add materializations for any lookup obligations, considering query-through.
        //  3. Recursively add indexes for replay obligations.
        //

        // Holds all lookup obligations. Keyed by the node that should be materialized.
        let mut lookup_obligations = HashMap::new();

        // Holds all replay obligations. Keyed by the node whose *parent* should be materialized.
        let mut replay_obligations = HashMap::new();

        // Find indices we need to add.
        for &ni in new {
            let n = &graph[ni];
            let mut indices = if n.is_reader() {
                let key = n.with_reader(|r| r.key()).unwrap();
                if key.is_none() {
                    // only streaming, no indexing needed
                    continue;
                }

                // for a reader that will get lookups, we'd like to have an index above us
                // somewhere on our key so that we can make the reader partial
                let mut i = HashMap::new();
                i.insert(ni, (Vec::from(key.unwrap()), false));
                i
            } else {
                n.suggest_indexes(ni)
                    .into_iter()
                    .map(|(k, c)| (k, (c, true)))
                    .collect()
            };

            if indices.is_empty() && n.is_base() {
                // we must *always* materialize base nodes
                // so, just make up some column to index on
                indices.insert(ni, (vec![0], true));
            }

            for (ni, (cols, lookup)) in indices {
                trace!(self.log, "new indexing obligation";
                       "node" => ni.index(),
                       "columns" => ?cols,
                       "lookup" => lookup);

                if lookup {
                    lookup_obligations
                        .entry(ni)
                        .or_insert_with(HashSet::new)
                        .insert(cols);
                } else {
                    replay_obligations
                        .entry(ni)
                        .or_insert_with(HashSet::new)
                        .insert(cols);
                }
            }
        }

        // map all the indices to the corresponding columns in the parent
        fn map_indices(
            n: &Node,
            parent: NodeIndex,
            indices: &HashSet<Vec<usize>>,
        ) -> Result<HashSet<Vec<usize>>, String> {
            indices
                .iter()
                .map(|index| {
                    index
                        .iter()
                        .map(|&col| {
                            if !n.is_internal() {
                                if n.is_base() {
                                    unreachable!();
                                }
                                return Ok(col);
                            }

                            let really = n.parent_columns(col);
                            let really = really
                                .into_iter()
                                .find(|&(anc, _)| anc == parent)
                                .and_then(|(_, col)| col);

                            really.ok_or_else(|| {
                                format!(
                                    "could not resolve obligation past operator;\
                                     node => {}, ancestor => {}, column => {}",
                                    n.global_addr().index(),
                                    parent.index(),
                                    col
                                )
                            })
                        })
                        .collect()
                })
                .collect()
        }

        // lookup obligations are fairly rigid, in that they require a materialization, and can
        // only be pushed through query-through nodes, and never across domains. so, we deal with
        // those first.
        //
        // it's also *important* that we do these first, because these are the only ones that can
        // force non-materialized nodes to become materialized. if we didn't do this first, a
        // partial node may add indices to only a subset of the intermediate partial views between
        // it and the nearest full materialization (because the intermediate ones haven't been
        // marked as materialized yet).
        for (ni, mut indices) in lookup_obligations {
            // we want to find the closest materialization that allows lookups (i.e., counting
            // query-through operators).
            let mut mi = ni;
            let mut m = &graph[mi];
            loop {
                if self.have.contains_key(&mi) {
                    break;
                }
                if !m.is_internal() || !m.can_query_through() {
                    break;
                }

                let mut parents = graph.neighbors_directed(mi, petgraph::EdgeDirection::Incoming);
                let parent = parents.next().unwrap();
                assert_eq!(
                    parents.count(),
                    0,
                    "query_through had more than one ancestor"
                );

                // hoist index to parent
                trace!(self.log, "hoisting indexing obligations";
                       "for" => mi.index(),
                       "to" => parent.index());
                mi = parent;
                indices = map_indices(m, mi, &indices).unwrap();
                m = &graph[mi];
            }

            for columns in indices {
                info!(self.log,
                    "adding lookup index to view";
                    "node" => ni.index(),
                    "columns" => ?columns,
                );

                if self.have.entry(mi).or_default().insert(columns.clone()) {
                    // also add a replay obligation to enable partial
                    replay_obligations
                        .entry(mi)
                        .or_default()
                        .insert(columns.clone());

                    self.added.entry(mi).or_default().insert(columns);
                }
            }
        }
        // we need to compute which views can be partial, and which can not.
        // in addition, we need to figure out what indexes each view should have.
        // this is surprisingly difficult to get right.
        //
        // the approach we are going to take is to require walking the graph bottom-up:
        let mut ordered = Vec::with_capacity(graph.node_count());
        let mut topo = petgraph::visit::Topo::new(graph);
        while let Some(node) = topo.next(graph) {
            if graph[node].is_source() {
                continue;
            }
            if graph[node].is_dropped() {
                continue;
            }

            // unfortunately, we may end up adding indexes to existing views, and we need to walk
            // them *all* in reverse topological order.
            ordered.push(node);
        }
        ordered.reverse();
        // for each node, we will check if it has any *new* indexes (i.e., in self.added).
        // if it does, see if the indexed columns resolve into its nearest ancestor
        // materializations. if they do, we mark this view as partial. if not, we, well, don't.
        // if the view was marked as partial, we add the necessary indexes to self.added for the
        // parent views, and keep walking. this is the reason we need the reverse topological
        // order: if we didn't, a node could receive additional indexes after we've checked it!
        for ni in ordered {
            let indexes = match replay_obligations.remove(&ni) {
                Some(idxs) => idxs,
                None => continue,
            };

            // we want to find out if it's possible to partially materialize this node. for that to
            // be the case, we need to keep moving up the ancestor tree of `ni`, and check at each
            // stage that we can trace the key column back into each of our nearest
            // materializations.
            let mut able = self.partial_enabled;
            let mut add = HashMap::new();

            // bases can't be partial
            if graph[ni].is_base() {
                able = false;
            }

            if graph[ni].is_internal() && graph[ni].requires_full_materialization() {
                warn!(self.log, "full because required"; "node" => ni.index());
                able = false;
            }

            // we are already fully materialized, so can't be made partial
            if !new.contains(&ni)
                && self.added.get(&ni).map(|i| i.len()).unwrap_or(0)
                    != self.have.get(&ni).map(|i| i.len()).unwrap_or(0)
                && !self.partial.contains(&ni)
            {
                warn!(self.log, "cannot turn full into partial"; "node" => ni.index());
                able = false;
            }

            // do we have a full materialization below us?
            let mut stack: Vec<_> = graph
                .neighbors_directed(ni, petgraph::EdgeDirection::Outgoing)
                .collect();
            while let Some(child) = stack.pop() {
                // allow views to force full (XXX)
                if graph[child].name().starts_with("FULL_") {
                    stack.clear();
                    able = false;
                }

                if self.have.contains_key(&child) {
                    // materialized child -- don't need to keep walking along this path
                    if !self.partial.contains(&child) {
                        // child is full, so we can't be partial
                        warn!(self.log, "full because descendant is full"; "node" => ni.index(), "child" => child.index());
                        stack.clear();
                        able = false
                    }
                } else if let Ok(Some(_)) = graph[child].with_reader(|r| r.key()) {
                    // reader child (which is effectively materialized)
                    if !self.partial.contains(&child) {
                        // reader is full, so we can't be partial
                        warn!(self.log, "full because reader below is full"; "node" => ni.index(), "reader" => child.index());
                        stack.clear();
                        able = false
                    }
                } else {
                    // non-materialized child -- keep walking
                    stack
                        .extend(graph.neighbors_directed(child, petgraph::EdgeDirection::Outgoing));
                }
            }

            'attempt: for index in &indexes {
                if !able {
                    break;
                }

                let paths = keys::provenance_of(graph, ni, &index[..], plan::Plan::on_join(graph));

                for path in paths {
                    for (pni, cols) in path.into_iter().skip(1) {
                        if let Some(p) = cols.iter().position(|c| c.is_none()) {
                            warn!(self.log, "full because column {} does not resolve", index[p];
                                  "node" => ni.index(), "broken at" => pni.index());
                            able = false;
                            break 'attempt;
                        }
                        let index: Vec<_> = cols.into_iter().map(|c| c.unwrap()).collect();
                        if let Some(m) = self.have.get(&pni) {
                            if !m.contains(&index) {
                                // we'd need to add an index to this view,
                                add.entry(pni)
                                    .or_insert_with(HashSet::new)
                                    .insert(index.clone());
                            }
                            break;
                        }
                    }
                }
            }

            if able {
                // we can do partial if we add all those indices!
                self.partial.insert(ni);
                warn!(self.log, "using partial materialization for {}", ni.index());
                for (mi, indices) in add {
                    let m = replay_obligations.entry(mi).or_default();
                    for index in indices {
                        m.insert(index);
                    }
                }
            } else {
                assert!(
                    !graph[ni].purge,
                    "full materialization placed beyond materialization frontier"
                );
            }

            // no matter what happens, we're going to have to fulfill our replay obligations.
            if let Some(m) = self.have.get_mut(&ni) {
                for index in indexes {
                    let new_index = m.insert(index.clone());

                    if new_index {
                        info!(self.log,
                          "adding index to view to enable partial";
                          "on" => ni.index(),
                          "columns" => ?index,
                        );
                    }

                    if new_index || self.partial.contains(&ni) {
                        // we need to add to self.added even if we didn't explicitly add any new
                        // indices if we're partial, because existing domains will need to be told
                        // about new partial replay paths sourced from this node.
                        self.added.entry(ni).or_default().insert(index);
                    }
                }
            } else {
                assert!(graph[ni].is_reader());
            }
        }
        assert!(replay_obligations.is_empty());
    }



    /// Retrieves the materialization status of a given node, or None
    /// if the node isn't materialized.
    pub(in crate::controller) fn get_status(
        &self,
        index: &NodeIndex,
        node: &Node,
    ) -> MaterializationStatus {
        let is_materialized = self.have.contains_key(index)
            || node.with_reader(|r| r.is_materialized()).unwrap_or(false);

        if !is_materialized {
            MaterializationStatus::Not
        } else if self.partial.contains(index) {
            MaterializationStatus::Partial
        } else {
            MaterializationStatus::Full
        }
    }


    /// Commit to all materialization decisions since the last time `commit` was called.
    ///
    /// This includes setting up replay paths, adding new indices to existing materializations, and
    /// populating new materializations.
    pub(super) fn commit(
<<<<<<< HEAD
       &mut self,
       recipe: &Recipe,
       graph: &Graph,
       new: &HashSet<NodeIndex>,
       domains: &mut HashMap<DomainIndex, DomainHandle>,
       workers: &HashMap<WorkerIdentifier, Worker>,
       map_meta: &mut MapMeta,
       replies: &mut DomainReplies,
=======
        &mut self,
        graph: &mut Graph,
        new: &HashSet<NodeIndex>,
        domains: &mut HashMap<DomainIndex, DomainHandle>,
        workers: &HashMap<WorkerIdentifier, Worker>,
        replies: &mut DomainReplies,
>>>>>>> 758821f9
    ) {
        self.extend(graph, new);
        // check that we don't have fully materialized nodes downstream of partially materialized
        // nodes.
        {
            fn any_partial(
                this: &Materializations,
                graph: &Graph,
                ni: NodeIndex,
            ) -> Option<NodeIndex> {
                if this.partial.contains(&ni) {
                    return Some(ni);
                }
                for ni in graph.neighbors_directed(ni, petgraph::EdgeDirection::Incoming) {
                    if let Some(ni) = any_partial(this, graph, ni) {
                        return Some(ni);
                    }
                }
                None
            }

            for (&ni, _) in &self.added {
                if self.partial.contains(&ni) {
                    continue;
                }

                if let Some(pi) = any_partial(self, graph, ni) {
                    crit!(self.log, "partial materializations above full materialization";
                              "full" => ni.index(),
                              "partial" => pi.index());
                    unimplemented!();
                }
            }
        }

        // check that no node is partial over a subset of the indices in its parent
        {
            for (&ni, added) in &self.added {
                if !self.partial.contains(&ni) {
                    continue;
                }

                for index in added {
                    let paths =
                        keys::provenance_of(graph, ni, &index[..], plan::Plan::on_join(graph));

                    for path in paths {
                        for (pni, columns) in path {
                            if columns.iter().any(|c| c.is_none()) {
                                break;
                            } else if self.partial.contains(&pni) {
                                for index in &self.have[&pni] {
                                    // is this node partial over some of the child's partial
                                    // columns, but not others? if so, we run into really sad
                                    // situations where the parent could miss in its state despite
                                    // the child having state present for that key.

                                    // do we share a column?
                                    if index.iter().all(|&c| !columns.contains(&Some(c))) {
                                        continue;
                                    }

                                    // is there a column we *don't* share?
                                    let unshared = index
                                        .iter()
                                        .map(|&c| c)
                                        .find(|&c| !columns.contains(&Some(c)))
                                        .or_else(|| {
                                            columns
                                                .iter()
                                                .map(|c| c.unwrap())
                                                .find(|c| !index.contains(&c))
                                        });
                                    if let Some(not_shared) = unshared {
                                        crit!(self.log, "partially overlapping partial indices";
                                                  "parent" => pni.index(),
                                                  "pcols" => ?index,
                                                  "child" => ni.index(),
                                                  "cols" => ?columns,
                                                  "conflict" => not_shared,
                                        );
                                        unimplemented!();
                                    }
                                }
                            } else if self.have.contains_key(&ni) {
                                break;
                            }
                        }
                    }
                }
            }
        }

        // check that we don't have any cases where a subgraph is sharded by one column, and then
        // has a replay path on a duplicated copy of that column. for example, a join with
        // [B(0, 0), R(0)] where the join's subgraph is sharded by .0, but a downstream replay path
        // looks up by .1. this causes terrible confusion where the target (correctly) queries only
        // one shard, but the shard merger expects to have to wait for all shards (since the replay
        // key and the sharding key do not match at the shard merger).
        {
            for &node in new {
                let n = &graph[node];
                if !n.is_shard_merger() {
                    continue;
                }

                // we don't actually store replay paths anywhere in Materializations (perhaps we
                // should). however, we can check a proxy for the necessary property by making sure
                // that our parent's sharding key is never aliased. this will lead to some false
                // positives (all replay paths may use the same alias as we shard by), but we'll
                // deal with that.
                let parent = graph
                    .neighbors_directed(node, petgraph::EdgeDirection::Incoming)
                    .next()
                    .expect("shard mergers must have a parent");
                let psharding = graph[parent].sharded_by();

                if let Sharding::ByColumn(col, _) = psharding {
                    // we want to resolve col all the way to its nearest materialized ancestor.
                    // and then check whether any other cols of the parent alias that source column
                    let columns: Vec<_> = (0..n.fields().len()).collect();
                    for path in keys::provenance_of(graph, parent, &columns[..], |_, _, _| None) {
                        let (mat_anc, cols) = path
                            .into_iter()
                            .skip_while(|&(n, _)| !self.have.contains_key(&n))
                            .next()
                            .expect(
                                "since bases are materialized, \
                                 every path must eventually have a materialized node",
                            );
                        let src = cols[col];
                        if src.is_none() {
                            continue;
                        }

                        if let Some((c, res)) = cols
                            .iter()
                            .enumerate()
                            .find(|&(c, res)| c != col && res == &src)
                        {
                            // another column in the merger's parent resolved to the source column!
                            //// // println!("{}", graphviz(graph, &self));
                            crit!(self.log, "attempting to merge sharding by aliased column";
                                      "parent" => mat_anc.index(),
                                      "aliased" => res,
                                      "sharded" => parent.index(),
                                      "alias" => c,
                                      "shard" => col,
                            );
                            unimplemented!();
                        }
                    }
                }
            }
        }

        for &ni in new {
            // any nodes marked as .purge should have their state be beyond the materialization
            // frontier. however, mir may have named an identity child instead of the node with a
            // materialization, so let's make sure the label gets correctly applied: specifically,
            // if a .prune node doesn't have state, we "move" that .prune to its ancestors.
            if graph[ni].purge && !(self.have.contains_key(&ni) || graph[ni].is_reader()) {
                let mut it = graph
                    .neighbors_directed(ni, petgraph::EdgeDirection::Incoming)
                    .detach();
                while let Some((_, pi)) = it.next(&*graph) {
                    if !new.contains(&pi) {
                        continue;
                    }
                    if !self.have.contains_key(&pi) {
                        warn!(self.log, "no associated state with purged node";
                              "node" => ni.index());
                        continue;
                    }
                    assert!(
                        self.partial.contains(&pi),
                        "attempting to place full materialization beyond materialization frontier"
                    );
                    graph.node_weight_mut(pi).unwrap().purge = true;
                }
            }
        }

        // check that we never have non-purge below purge
        let mut non_purge = Vec::new();
        for &ni in new {
            if (graph[ni].is_reader() || self.have.contains_key(&ni)) && !graph[ni].purge {
                for pi in graph.neighbors_directed(ni, petgraph::EdgeDirection::Incoming) {
                    non_purge.push(pi);
                }
            }
        }
        while let Some(ni) = non_purge.pop() {
            assert!(
                !graph[ni].purge,
                "found purge node {} above non-purge node",
                ni.index()
            );
            if self.have.contains_key(&ni) {
                // already shceduled to be checked
                // NOTE: no need to check for readers here, since they can't be parents
                continue;
            }
            for pi in graph.neighbors_directed(ni, petgraph::EdgeDirection::Incoming) {
                non_purge.push(pi);
            }
        }
        drop(non_purge);

        let mut reindex = Vec::with_capacity(new.len());
        let mut make = Vec::with_capacity(new.len());
        let mut topo = petgraph::visit::Topo::new(&*graph);
        while let Some(node) = topo.next(&*graph) {
            if graph[node].is_source() {
                continue;
            }
            if graph[node].is_dropped() {
                continue;
            }

            if new.contains(&node) {
                make.push(node);
            } else if self.added.contains_key(&node) {
                reindex.push(node);
            }
        }

        // first, we add any new indices to existing nodes
        for node in reindex {
            let mut index_on = self.added.remove(&node).unwrap();

            // are they trying to make a non-materialized node materialized?
            if self.have[&node] == index_on {
                if self.partial.contains(&node) {
                    // we can't make this node partial if any of its children are materialized, as
                    // we might stop forwarding updates to them, which would make them very sad.
                    //
                    // the exception to this is for new children, or old children that are now
                    // becoming materialized; those are necessarily empty, and so we won't be
                    // violating key monotonicity.
                    let mut stack: Vec<_> = graph
                        .neighbors_directed(node, petgraph::EdgeDirection::Outgoing)
                        .collect();
                    while let Some(child) = stack.pop() {
                        if new.contains(&child) {
                            // NOTE: no need to check its children either
                            continue;
                        }

                        if self.added.get(&child).map(|i| i.len()).unwrap_or(0)
                            != self.have.get(&child).map(|i| i.len()).unwrap_or(0)
                        {
                            // node was previously materialized!
                            crit!(
                                self.log,
                                "attempting to make old non-materialized node with children partial";
                                "node" => node.index(),
                                "child" => child.index(),
                            );
                            unimplemented!();
                        }

                        stack.extend(
                            graph.neighbors_directed(child, petgraph::EdgeDirection::Outgoing),
                        );
                    }
                }

                warn!(self.log, "materializing existing non-materialized node";
                      "node" => node.index(),
                      "cols" => ?index_on);
            }

            let n = &graph[node];
            if self.partial.contains(&node) {
                info!(self.log, "adding partial index to existing {:?}", n);
                let log = self.log.new(o!("node" => node.index()));
                let log = mem::replace(&mut self.log, log);
                self.setup(node, &mut index_on, graph, domains, workers, true, None, None, replies);
                mem::replace(&mut self.log, log);
                index_on.clear();
            } else if !n.sharded_by().is_none() {
                // what do we even do here?!
                crit!(self.log, "asked to add index to sharded node";
                           "node" => node.index(),
                           "cols" => ?index_on);
            // unimplemented!();
            } else {
                use dataflow::payload::InitialState;
                // println!("Preparing node... {:?}", node.clone());
                domains
                    .get_mut(&n.domain())
                    .unwrap()
                    .send_to_healthy(
                        box Packet::PrepareState {
                            node: n.local_addr(),
                            state: InitialState::IndexedLocal(index_on),
                        },
                        workers,
                    )
                    .unwrap();
            }
        }

        let mut reader_to_q = HashMap::new();
        for (q, readers) in map_meta.query_to_readers.iter() {
            for reader in readers {
                reader_to_q.insert(reader, q);
            }
        }

        // then, we start prepping new nodes
        for ni in make {
            // We're checking to see if this node will share an SRMap. If it's an SRMap node,
            // we'll figure out the materialization information and set a flag as such.
            // If it's not, then we still need to materialize a map for it (whether it be an SRMAP
            // or other), but we won't add it to the Vec of SRMap handles stored in the domain.
            let mut srmap_node = false;
            let mut materialization_info : Option<(usize, usize)> = None;
            let mut uid = None;
            // Check if this node should share an SRMap
            // println!("considering node index: {:?}", ni);
            // println!("reader_to_q: {:?}", reader_to_q);
            // println!("recipe: leaf addr {:?}", recipe.clone().inc.unwrap().leaf_addresses);
            match reader_to_q.get(&ni) {
                Some(query) => {
                    srmap_node = true;
                    // Check to see if SRMap was already materialized
                    match map_meta.query_to_materialization.get(query.clone()) {
                        // If it was materialized, figure out where it's located (domain and offset)
                        Some(info) => {
                            materialization_info = Some(info.clone());
                        },
                        // If it wasn't materialized, materialize it!
                        None => {
                            match map_meta.query_to_domain.get(query.clone()) {
                                Some(domain) => {
                                    let mut new_offset = 0;
                                    match map_meta.domain_to_offset.get_mut(&domain) {
                                        Some(offset) => {
                                            new_offset = *offset + 1;
                                            materialization_info = Some((domain.clone(), new_offset.clone()));
                                        },
                                        None => {
                                            materialization_info = Some((domain.clone(), 0));
                                        }
                                    };
                                    map_meta.domain_to_offset.insert(domain.clone(), new_offset);
                                    match materialization_info {
                                        Some(info) => {
                                            // println!("UPDATING QUERY TO MAT INFO! {:?}", map_meta.query_to_materialization.clone());
                                            map_meta.query_to_materialization.insert(query.clone().to_string(), info.clone());
                                        },
                                        None => {}
                                    }
                                },
                                None => {
                                    panic!("SRMap node should be assigned to a domain!");
                                }
                            }
                        }
                    }
                },
                None => {
                    let n = &graph[ni];
                    // println!("DECIDING: n: {:?}", n);
                }
            }

            match map_meta.reader_to_uid.get(&ni) {
                Some(id) => { uid = Some(id.clone()); },
                None => {}
            };

            let n = &graph[ni];

            let mut index_on = self
                .added
                .remove(&ni)
                .map(|idxs| {
                    assert!(!idxs.is_empty());
                    idxs
                })
                .unwrap_or_else(HashSet::new);

            let start = ::std::time::Instant::now();
            self.ready_one(ni, &mut index_on, graph, domains, workers, srmap_node, materialization_info, uid, replies);
            let reconstructed = index_on.is_empty();

            // communicate to the domain in charge of a particular node that it should start
            // delivering updates to a given new node. note that we wait for the domain to
            // acknowledge the change. this is important so that we don't ready a child in a
            // different domain before the parent has been readied. it's also important to avoid us
            // returning before the graph is actually fully operational.

            trace!(self.log, "readying node"; "node" => ni.index());
            let domain = domains.get_mut(&n.domain()).unwrap();
            domain
                .send_to_healthy(
                    box Packet::Ready {
                        node: n.local_addr(),
                        purge: n.purge,
                        index: index_on,
                    },
                    workers,
                )
                .unwrap();
            replies.wait_for_acks(&domain);
            trace!(self.log, "node ready"; "node" => ni.index());

            if reconstructed {
                info!(self.log, "reconstruction completed";
                "ms" => start.elapsed().as_millis(),
                "node" => ni.index(),
                );
            }

        }
        self.added.clear();
    }

    /// Perform all operations necessary to bring any materializations for the given node up, and
    /// then mark that node as ready to receive updates.
    fn ready_one(
        &mut self,
        ni: NodeIndex,
        index_on: &mut HashSet<Vec<usize>>,
        graph: &Graph,
        domains: &mut HashMap<DomainIndex, DomainHandle>,
        workers: &HashMap<WorkerIdentifier, Worker>,
        srmap_node: bool,
        materialization_info: Option<(usize, usize)>,
        uid: Option<usize>,
        replies: &mut DomainReplies,
    ) {
        let n = &graph[ni];
        let mut has_state = !index_on.is_empty();

        if has_state {
            if self.partial.contains(&ni) {
                debug!(self.log, "new partially-materialized node: {:?}", n);
            } else {
                debug!(self.log, "new fully-materalized node: {:?}", n);
            }
        } else {
            debug!(self.log, "new stateless node: {:?}", n);
        }

        if n.is_base() {
            // a new base must be empty, so we can materialize it immediately
            info!(self.log, "no need to replay empty new base"; "node" => ni.index());
            assert!(!self.partial.contains(&ni));
            return;
        }

        // if this node doesn't need to be materialized, then we're done.
        has_state = !index_on.is_empty();
        n.with_reader(|r| {
            if r.is_materialized() {
                has_state = true;
            }
        })
        .unwrap_or(());

        if !has_state {
            debug!(self.log, "no need to replay non-materialized view"; "node" => ni.index());
            return;
        }

        // we have a parent that has data, so we need to replay and reconstruct
        info!(self.log, "beginning reconstruction of {:?}", n);
        let log = self.log.new(o!("node" => ni.index()));
        let log = mem::replace(&mut self.log, log);
        self.setup(ni, index_on, graph, domains, workers, srmap_node, materialization_info, uid, replies);
        mem::replace(&mut self.log, log);

        // NOTE: the state has already been marked ready by the replay completing, but we want to
        // wait for the domain to finish replay, which the ready executed by the outer commit()
        // loop does.
        index_on.clear();
        return;
    }

    /// Reconstruct the materialized state required by the given (new) node through replay.
    fn setup(
        &mut self,
        ni: NodeIndex,
        index_on: &mut HashSet<Vec<usize>>,
        graph: &Graph,
        domains: &mut HashMap<DomainIndex, DomainHandle>,
        workers: &HashMap<WorkerIdentifier, Worker>,
        srmap_node: bool,
        materialization_info: Option<(usize, usize)>,
        uid: Option<usize>,
        replies: &mut DomainReplies,
    ) {
        if index_on.is_empty() {
            // we must be reconstructing a Reader.
            // figure out what key that Reader is using
            graph[ni]
                .with_reader(|r| {
                    assert!(r.is_materialized());
                    if let Some(rh) = r.key() {
                        index_on.insert(Vec::from(rh));
                    }
                })
                .unwrap();
        }

        // construct and disseminate a plan for each index
        let pending = {
            let mut plan = plan::Plan::new(self, graph, ni, domains, workers);
            for index in index_on.drain() {
                plan.add(index, replies);
            }
            plan.finalize(srmap_node, materialization_info, uid)
        };

        if !pending.is_empty() {
            trace!(self.log, "all domains ready for replay");

            // prepare for, start, and wait for replays
            for pending in pending {
                // tell the first domain to start playing
                trace!(self.log, "telling root domain to start replay";
                   "domain" => pending.source_domain.index());

                domains
                    .get_mut(&pending.source_domain)
                    .unwrap()
                    .send_to_healthy(
                        box Packet::StartReplay {
                            tag: pending.tag,
                            from: pending.source,
                        },
                        workers,
                    )
                    .unwrap();
            }

            // and then wait for the last domain to receive all the records
            let target = graph[ni].domain();
            trace!(self.log,
               "waiting for done message from target";
               "domain" => target.index(),
            );

            replies.wait_for_acks(&domains[&target]);
        }
    }
}<|MERGE_RESOLUTION|>--- conflicted
+++ resolved
@@ -6,6 +6,9 @@
 //! module).
 
 use crate::controller::domain_handle::DomainHandle;
+use crate::controller::inner::ControllerInner;
+use crate::controller::inner::MapMeta;
+use crate::controller::recipe::Recipe;
 use crate::controller::{
     inner::{graphviz, DomainReplies},
     keys,
@@ -18,9 +21,6 @@
 use std::collections::{HashMap, HashSet};
 use std::mem;
 use std::sync::atomic::{AtomicUsize, Ordering};
-use crate::controller::inner::ControllerInner;
-use crate::controller::inner::MapMeta;
-use crate::controller::recipe::Recipe;
 
 mod plan;
 
@@ -422,8 +422,6 @@
         assert!(replay_obligations.is_empty());
     }
 
-
-
     /// Retrieves the materialization status of a given node, or None
     /// if the node isn't materialized.
     pub(in crate::controller) fn get_status(
@@ -443,29 +441,19 @@
         }
     }
 
-
     /// Commit to all materialization decisions since the last time `commit` was called.
     ///
     /// This includes setting up replay paths, adding new indices to existing materializations, and
     /// populating new materializations.
     pub(super) fn commit(
-<<<<<<< HEAD
-       &mut self,
-       recipe: &Recipe,
-       graph: &Graph,
-       new: &HashSet<NodeIndex>,
-       domains: &mut HashMap<DomainIndex, DomainHandle>,
-       workers: &HashMap<WorkerIdentifier, Worker>,
-       map_meta: &mut MapMeta,
-       replies: &mut DomainReplies,
-=======
         &mut self,
+        recipe: &Recipe,
         graph: &mut Graph,
         new: &HashSet<NodeIndex>,
         domains: &mut HashMap<DomainIndex, DomainHandle>,
         workers: &HashMap<WorkerIdentifier, Worker>,
+        map_meta: &mut MapMeta,
         replies: &mut DomainReplies,
->>>>>>> 758821f9
     ) {
         self.extend(graph, new);
         // check that we don't have fully materialized nodes downstream of partially materialized
@@ -744,7 +732,17 @@
                 info!(self.log, "adding partial index to existing {:?}", n);
                 let log = self.log.new(o!("node" => node.index()));
                 let log = mem::replace(&mut self.log, log);
-                self.setup(node, &mut index_on, graph, domains, workers, true, None, None, replies);
+                self.setup(
+                    node,
+                    &mut index_on,
+                    graph,
+                    domains,
+                    workers,
+                    true,
+                    None,
+                    None,
+                    replies,
+                );
                 mem::replace(&mut self.log, log);
                 index_on.clear();
             } else if !n.sharded_by().is_none() {
@@ -784,7 +782,7 @@
             // If it's not, then we still need to materialize a map for it (whether it be an SRMAP
             // or other), but we won't add it to the Vec of SRMap handles stored in the domain.
             let mut srmap_node = false;
-            let mut materialization_info : Option<(usize, usize)> = None;
+            let mut materialization_info: Option<(usize, usize)> = None;
             let mut uid = None;
             // Check if this node should share an SRMap
             // println!("considering node index: {:?}", ni);
@@ -798,7 +796,7 @@
                         // If it was materialized, figure out where it's located (domain and offset)
                         Some(info) => {
                             materialization_info = Some(info.clone());
-                        },
+                        }
                         // If it wasn't materialized, materialize it!
                         None => {
                             match map_meta.query_to_domain.get(query.clone()) {
@@ -807,8 +805,9 @@
                                     match map_meta.domain_to_offset.get_mut(&domain) {
                                         Some(offset) => {
                                             new_offset = *offset + 1;
-                                            materialization_info = Some((domain.clone(), new_offset.clone()));
-                                        },
+                                            materialization_info =
+                                                Some((domain.clone(), new_offset.clone()));
+                                        }
                                         None => {
                                             materialization_info = Some((domain.clone(), 0));
                                         }
@@ -817,18 +816,20 @@
                                     match materialization_info {
                                         Some(info) => {
                                             // println!("UPDATING QUERY TO MAT INFO! {:?}", map_meta.query_to_materialization.clone());
-                                            map_meta.query_to_materialization.insert(query.clone().to_string(), info.clone());
-                                        },
+                                            map_meta
+                                                .query_to_materialization
+                                                .insert(query.clone().to_string(), info.clone());
+                                        }
                                         None => {}
                                     }
-                                },
+                                }
                                 None => {
                                     panic!("SRMap node should be assigned to a domain!");
                                 }
                             }
                         }
                     }
-                },
+                }
                 None => {
                     let n = &graph[ni];
                     // println!("DECIDING: n: {:?}", n);
@@ -836,7 +837,9 @@
             }
 
             match map_meta.reader_to_uid.get(&ni) {
-                Some(id) => { uid = Some(id.clone()); },
+                Some(id) => {
+                    uid = Some(id.clone());
+                }
                 None => {}
             };
 
@@ -852,7 +855,17 @@
                 .unwrap_or_else(HashSet::new);
 
             let start = ::std::time::Instant::now();
-            self.ready_one(ni, &mut index_on, graph, domains, workers, srmap_node, materialization_info, uid, replies);
+            self.ready_one(
+                ni,
+                &mut index_on,
+                graph,
+                domains,
+                workers,
+                srmap_node,
+                materialization_info,
+                uid,
+                replies,
+            );
             let reconstructed = index_on.is_empty();
 
             // communicate to the domain in charge of a particular node that it should start
@@ -882,7 +895,6 @@
                 "node" => ni.index(),
                 );
             }
-
         }
         self.added.clear();
     }
@@ -939,7 +951,17 @@
         info!(self.log, "beginning reconstruction of {:?}", n);
         let log = self.log.new(o!("node" => ni.index()));
         let log = mem::replace(&mut self.log, log);
-        self.setup(ni, index_on, graph, domains, workers, srmap_node, materialization_info, uid, replies);
+        self.setup(
+            ni,
+            index_on,
+            graph,
+            domains,
+            workers,
+            srmap_node,
+            materialization_info,
+            uid,
+            replies,
+        );
         mem::replace(&mut self.log, log);
 
         // NOTE: the state has already been marked ready by the replay completing, but we want to

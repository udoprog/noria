version = 2

[uniform]
command = "/usr/bin/time"
args = ["-v", "cargo", "run", "--release", "--manifest-path", "benchmarks/Cargo.toml", "--bin", "vote", "--", "--avg", "--articles=100000", "--runtime=30"]
regexs = ["(avg GET): ([0-9.]+)", "(avg PUT): ([0-9.]+)", ".*Maximum (resident set size).*: ([0-9.]+)"]

[staged]
command = "cargo"
args = ["run", "--release", "--manifest-path", "benchmarks/Cargo.toml", "--bin", "vote", "--", "--avg", "--articles=100000", "--stage", "--runtime=30"]
regexs = ["(avg GET): ([0-9.]+)", "(avg PUT): ([0-9.]+)"]

[multiclient]
command = "cargo"
<<<<<<< HEAD
args = ["run", "--release", "--manifest-path", "benchmarks/Cargo.toml", "--bin", "vote", "--", "--avg", "--articles=100000", "--runtime=30", "--read-threads=2", "--getters=4"]
regexs = ["(avg GET): ([0-9.]+)", "(avg PUT): ([0-9.]+)", "(cumavg GET): ([0-9.]+)"]
=======
args = ["run", "--release", "--manifest-path", "benchmarks/Cargo.toml", "--bin", "vote", "--", "--avg", "--articles=100000", "--runtime=30", "--getters=4"]
regexs = ["^(avg GET): ([0-9.]+)", "(avg PUT): ([0-9.]+)", "^(cumavg GET): ([0-9.]+)"]
>>>>>>> 203f01b9

[tx-bank]
command = "cargo"
args = ["run", "--release", "--manifest-path", "benchmarks/Cargo.toml", "--bin", "bank", "--", "--avg", "--accounts=1000", "--runtime=30", "-t=1"]
regexs = ["(avg PUT): ([0-9.]+)"]

[backfill]
command = "cargo"
args = ["run", "--release", "--manifest-path", "benchmarks/Cargo.toml", "--bin", "vote-stress", "--", "--articles=100000", "--votes=100000", "--runtime=10", "--stupid"]
regexs = ["(RATE): ([0-9.]+)"]

[vote-migration]
command = "cargo"
args = ["run", "--release", "--manifest-path", "benchmarks/Cargo.toml", "--bin", "vote", "--", "--avg", "--articles=100000", "--runtime=60", "--migrate=30", "--stupid"]
regexs = ["(Migration) completed in ([0-9.]+)s"]
lower_better = true
improvement_threshold = 0.5
regression_threshold = 0.5

[post-migration]
command = "cargo"
args = ["run", "--release", "--manifest-path", "benchmarks/Cargo.toml", "--bin", "vote", "--", "--avg", "--articles=100000", "--runtime=60", "--migrate=30", "--stupid"]
regexs = ["avg (GET)\\+: ([0-9.]+)", "avg (PUT)\\+: ([0-9.]+)"]

[slack-aliases]
ms705 = "malte"
fintelia = "jonathan"
omegablitz = "aashish"
rtmrtmrtmrtm = "rtm"
larat7 = "laratimbo"
jmftrindade = "jmf"<|MERGE_RESOLUTION|>--- conflicted
+++ resolved
@@ -12,13 +12,8 @@
 
 [multiclient]
 command = "cargo"
-<<<<<<< HEAD
 args = ["run", "--release", "--manifest-path", "benchmarks/Cargo.toml", "--bin", "vote", "--", "--avg", "--articles=100000", "--runtime=30", "--read-threads=2", "--getters=4"]
-regexs = ["(avg GET): ([0-9.]+)", "(avg PUT): ([0-9.]+)", "(cumavg GET): ([0-9.]+)"]
-=======
-args = ["run", "--release", "--manifest-path", "benchmarks/Cargo.toml", "--bin", "vote", "--", "--avg", "--articles=100000", "--runtime=30", "--getters=4"]
 regexs = ["^(avg GET): ([0-9.]+)", "(avg PUT): ([0-9.]+)", "^(cumavg GET): ([0-9.]+)"]
->>>>>>> 203f01b9
 
 [tx-bank]
 command = "cargo"
